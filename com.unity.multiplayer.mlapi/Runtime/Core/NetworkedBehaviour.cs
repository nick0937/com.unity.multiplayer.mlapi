--- conflicted
+++ resolved
@@ -66,28 +66,21 @@
         public BitSerializer __beginSendServerRpc(ServerRpcParams serverRpcParams, RpcDelivery rpcDelivery)
 #endif
         {
+            PooledBitWriter writer;
+
             var rpcQueueContainer = NetworkingManager.Singleton.rpcQueueContainer;
-<<<<<<< HEAD
-            var writer = rpcQueueContainer.BeginAddQueueItemToOutboundFrame(
-                RpcQueueContainer.QueueItemType.ServerRpc,
-                Time.realtimeSinceStartup,
-                rpcDelivery == RpcDelivery.Reliable ? Transport.MLAPI_RELIABLE_RPC_CHANNEL : Transport.MLAPI_UNRELIABLE_RPC_CHANNEL,
-                /* sendFlags = */ 0,
-                NetworkingManager.Singleton.ServerClientId,
-                /* targetNetworkIds = */ null);
-            if (!rpcQueueContainer.IsUsingBatching())
-=======
-            PooledBitWriter writer;
-            var IsUsingBatching = rpcQueueContainer.IsUsingBatching();
+            var isUsingBatching = rpcQueueContainer.IsUsingBatching();
+            var transportChannel = rpcDelivery == RpcDelivery.Reliable ? Transport.MLAPI_RELIABLE_RPC_CHANNEL : Transport.MLAPI_UNRELIABLE_RPC_CHANNEL;
+
             if (IsHost)
->>>>>>> 07385cfe
             {
                 if (serverRpcParams.Send.UpdateStage == NetworkUpdateManager.NetworkUpdateStage.Default)
                 {
                     serverRpcParams.Send.UpdateStage = NetworkUpdateManager.NetworkUpdateStage.Update;
                 }
-                writer = rpcQueueContainer.BeginAddQueueItemToFrame(RpcQueueContainer.QueueItemType.ServerRpc, Time.realtimeSinceStartup, Transport.MLAPI_STDRPC_CHANNEL, 0,
-                    NetworkingManager.Singleton.ServerClientId, null, QueueHistoryFrame.QueueFrameType.Inbound,serverRpcParams.Send.UpdateStage );
+
+                writer = rpcQueueContainer.BeginAddQueueItemToFrame(RpcQueueContainer.QueueItemType.ServerRpc, Time.realtimeSinceStartup, transportChannel, 0,
+                    NetworkingManager.Singleton.ServerClientId, null, QueueHistoryFrame.QueueFrameType.Inbound, serverRpcParams.Send.UpdateStage);
 
                 //Under this condition we always treat this like there is no batching
                 writer.WriteBit(false); // Encrypted
@@ -96,9 +89,9 @@
             }
             else
             {
-                writer = rpcQueueContainer.BeginAddQueueItemToFrame(RpcQueueContainer.QueueItemType.ServerRpc, Time.realtimeSinceStartup, Transport.MLAPI_STDRPC_CHANNEL, 0,
+                writer = rpcQueueContainer.BeginAddQueueItemToFrame(RpcQueueContainer.QueueItemType.ServerRpc, Time.realtimeSinceStartup, transportChannel, 0,
                     NetworkingManager.Singleton.ServerClientId, null, QueueHistoryFrame.QueueFrameType.Outbound, NetworkUpdateManager.NetworkUpdateStage.LateUpdate);
-                if (!IsUsingBatching)
+                if (!isUsingBatching)
                 {
                     writer.WriteBit(false); // Encrypted
                     writer.WriteBit(false); // Authenticated
@@ -158,25 +151,15 @@
         public BitSerializer __beginSendClientRpc(ClientRpcParams clientRpcParams, RpcDelivery rpcDelivery)
 #endif
         {
+            PooledBitWriter writer;
+
             // This will start a new queue item entry and will then return the writer to the current frame's stream
             var rpcQueueContainer = NetworkingManager.Singleton.rpcQueueContainer;
-<<<<<<< HEAD
-            var writer = rpcQueueContainer.BeginAddQueueItemToOutboundFrame(
-                RpcQueueContainer.QueueItemType.ClientRpc,
-                Time.realtimeSinceStartup,
-                rpcDelivery == RpcDelivery.Reliable ? Transport.MLAPI_RELIABLE_RPC_CHANNEL : Transport.MLAPI_UNRELIABLE_RPC_CHANNEL,
-                /* sendFlags = */ 0,
-                NetworkId,
-                clientRpcParams.Send.TargetClientIds ?? NetworkingManager.Singleton.ConnectedClientsList.Select(c => c.ClientId).ToArray());
-            if (!rpcQueueContainer.IsUsingBatching())
-=======
-
-            PooledBitWriter writer;
-            var IsUsingBatching = rpcQueueContainer.IsUsingBatching();
+            var isUsingBatching = rpcQueueContainer.IsUsingBatching();
+            var transportChannel = rpcDelivery == RpcDelivery.Reliable ? Transport.MLAPI_RELIABLE_RPC_CHANNEL : Transport.MLAPI_UNRELIABLE_RPC_CHANNEL;
 
             ulong[] ClientIds = clientRpcParams.Send.TargetClientIds ?? NetworkingManager.Singleton.ConnectedClientsList.Select(c => c.ClientId).ToArray();
-            if(clientRpcParams.Send.TargetClientIds != null && clientRpcParams.Send.TargetClientIds.Length == 0)
->>>>>>> 07385cfe
+            if (clientRpcParams.Send.TargetClientIds != null && clientRpcParams.Send.TargetClientIds.Length == 0)
             {
                 ClientIds = NetworkingManager.Singleton.ConnectedClientsList.Select(c => c.ClientId).ToArray();
             }
@@ -184,26 +167,26 @@
             var ContainsServerClientId = ClientIds.Contains(NetworkingManager.Singleton.ServerClientId);
             if (IsHost && ContainsServerClientId)
             {
-                if(clientRpcParams.Send.UpdateStage == NetworkUpdateManager.NetworkUpdateStage.Default)
+                if (clientRpcParams.Send.UpdateStage == NetworkUpdateManager.NetworkUpdateStage.Default)
                 {
                     clientRpcParams.Send.UpdateStage = NetworkUpdateManager.NetworkUpdateStage.Update;
                 }
 
-                writer = rpcQueueContainer.BeginAddQueueItemToFrame(RpcQueueContainer.QueueItemType.ClientRpc, Time.realtimeSinceStartup, Transport.MLAPI_STDRPC_CHANNEL, 0,
-                    NetworkingManager.Singleton.ServerClientId, null, QueueHistoryFrame.QueueFrameType.Inbound,clientRpcParams.Send.UpdateStage );
+                writer = rpcQueueContainer.BeginAddQueueItemToFrame(RpcQueueContainer.QueueItemType.ClientRpc, Time.realtimeSinceStartup, transportChannel, 0,
+                    NetworkingManager.Singleton.ServerClientId, null, QueueHistoryFrame.QueueFrameType.Inbound, clientRpcParams.Send.UpdateStage);
 
                 writer.WriteBit(false); // Encrypted
                 writer.WriteBit(false); // Authenticated
                 writer.WriteBits(MLAPIConstants.MLAPI_CLIENT_RPC, 6); // MessageType
 
                 //Handle sending to the other clients
-                if (ClientIds.Length > 1 )
+                if (ClientIds.Length > 1)
                 {
                     rpcQueueContainer.SetLoopBackWriter(writer, QueueHistoryFrame.QueueFrameType.Outbound, NetworkUpdateManager.NetworkUpdateStage.LateUpdate);
-                    writer = rpcQueueContainer.BeginAddQueueItemToFrame(RpcQueueContainer.QueueItemType.ClientRpc, Time.realtimeSinceStartup, Transport.MLAPI_STDRPC_CHANNEL, 0, NetworkId,
+                    writer = rpcQueueContainer.BeginAddQueueItemToFrame(RpcQueueContainer.QueueItemType.ClientRpc, Time.realtimeSinceStartup, transportChannel, 0, NetworkId,
                         ClientIds, QueueHistoryFrame.QueueFrameType.Outbound, NetworkUpdateManager.NetworkUpdateStage.LateUpdate);
 
-                    if (!IsUsingBatching)
+                    if (!isUsingBatching)
                     {
                         writer.WriteBit(false); // Encrypted
                         writer.WriteBit(false); // Authenticated
@@ -213,10 +196,10 @@
             }
             else
             {
-                writer = rpcQueueContainer.BeginAddQueueItemToFrame(RpcQueueContainer.QueueItemType.ClientRpc, Time.realtimeSinceStartup, Transport.MLAPI_STDRPC_CHANNEL, 0, NetworkId,
+                writer = rpcQueueContainer.BeginAddQueueItemToFrame(RpcQueueContainer.QueueItemType.ClientRpc, Time.realtimeSinceStartup, transportChannel, 0, NetworkId,
                     ClientIds, QueueHistoryFrame.QueueFrameType.Outbound, NetworkUpdateManager.NetworkUpdateStage.LateUpdate);
 
-                if (!IsUsingBatching)
+                if (!isUsingBatching)
                 {
                     writer.WriteBit(false); // Encrypted
                     writer.WriteBit(false); // Authenticated
@@ -239,7 +222,6 @@
 
             return writer.Serializer;
         }
-
 
         [Browsable(false)]
         [EditorBrowsable(EditorBrowsableState.Never)]
