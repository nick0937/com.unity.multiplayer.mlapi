using System;
using System.Collections.Generic;
using MLAPI.Serialization;
using MLAPI.Serialization.Pooled;
using MLAPI.Profiling;

namespace MLAPI.Messaging
{
    /// <summary>
    /// RpcQueueContainer
    /// Handles the management of an Rpc Queue
    /// </summary>
    public class RpcQueueContainer : GenericUpdateLoopSystem
    {
        private const int k_MinQueueHistory = 2; //We need a minimum of 2 queue history buffers in order to properly handle looping back Rpcs when a host

        public enum QueueItemType
        {
            ServerRpc,
            ClientRpc,
            CreateObject, //MLAPI Constant *** We need to determine if these belong here ***
            DestroyObject, //MLAPI Constant

            None //Indicates end of frame
        }

        public enum RpcQueueProcessingTypes
        {
            Send,
            Receive,
        }

        //Inbound and Outbound QueueHistoryFrames
        private readonly Dictionary<QueueHistoryFrame.QueueFrameType, Dictionary<int, Dictionary<NetworkUpdateManager.NetworkUpdateStage, QueueHistoryFrame>>> QueueHistory =
            new Dictionary<QueueHistoryFrame.QueueFrameType, Dictionary<int, Dictionary<NetworkUpdateManager.NetworkUpdateStage, QueueHistoryFrame>>>();


        private RpcQueueProcessor m_RpcQueueProcessor;

        private uint m_OutboundFramesProcessed;
        private uint m_InboundFramesProcessed;
        private uint m_MaxFrameHistory;
        private int m_InboundStreamBufferIndex;
        private int m_OutBoundStreamBufferIndex;
        private bool m_IsTestingEnabled;
        private bool m_ProcessUpdateStagesExternally;
        private bool m_IsNotUsingBatching;

        public bool IsUsingBatching()
        {
            return !m_IsNotUsingBatching;
        }

        public void EnableBatchedRpcs(bool isbatchingEnabled)
        {
            m_IsNotUsingBatching = !isbatchingEnabled;
        }

        /// <summary>
        /// PreUpdateStage
        /// Predefined internal network loop update system action
        /// </summary>
        void PreUpdateStage()
        {
            ProcessAndFlushRPCQueue(RpcQueueContainer.RpcQueueProcessingTypes.Receive, NetworkUpdateManager.NetworkUpdateStage.PreUpdate);
        }

        /// <summary>
        /// FixedUpdateStage
        /// Predefined internal network loop update system action
        /// </summary>
        void FixedUpdateStage()
        {
            ProcessAndFlushRPCQueue(RpcQueueContainer.RpcQueueProcessingTypes.Receive, NetworkUpdateManager.NetworkUpdateStage.FixedUpdate);
        }

        /// <summary>
        /// UpdateStage
        /// Predefined internal network loop update system action
        /// </summary>
        void UpdateStage()
        {
            ProcessAndFlushRPCQueue(RpcQueueContainer.RpcQueueProcessingTypes.Receive, NetworkUpdateManager.NetworkUpdateStage.Update);
        }

        /// <summary>
        /// LateUpdateStage
        /// Predefined internal network loop update system action
        /// </summary>
        void LateUpdateStage()
        {
            ProcessAndFlushRPCQueue(RpcQueueContainer.RpcQueueProcessingTypes.Receive, NetworkUpdateManager.NetworkUpdateStage.LateUpdate);
            ProcessAndFlushRPCQueue(RpcQueueContainer.RpcQueueProcessingTypes.Send, NetworkUpdateManager.NetworkUpdateStage.LateUpdate);
        }

        protected override Action InternalRegisterNetworkUpdateStage(NetworkUpdateManager.NetworkUpdateStage stage)
        {
            Action updateStageAction = null;
            if (!m_ProcessUpdateStagesExternally)
            {
                switch (stage)
                {
                    case NetworkUpdateManager.NetworkUpdateStage.PreUpdate:
                    {
                        updateStageAction = PreUpdateStage;
                        break;
                    }
                    case NetworkUpdateManager.NetworkUpdateStage.FixedUpdate:
                    {
                        updateStageAction = FixedUpdateStage;
                        break;
                    }
                    case NetworkUpdateManager.NetworkUpdateStage.Update:
                    {
                        updateStageAction = UpdateStage;
                        break;
                    }
                    case NetworkUpdateManager.NetworkUpdateStage.LateUpdate:
                    {
                        updateStageAction = LateUpdateStage;
                        break;
                    }
                }
            }

            return updateStageAction;
        }


        /// <summary>
        /// GetStreamBufferFrameCount
        /// Returns how many frames have been processed (Inbound/Outbound)
        /// </summary>
        /// <param name="queueType"></param>
        /// <returns>number of frames procssed</returns>
        public uint GetStreamBufferFrameCount(QueueHistoryFrame.QueueFrameType queueType)
        {
            return queueType == QueueHistoryFrame.QueueFrameType.Inbound ? m_InboundFramesProcessed : m_OutboundFramesProcessed;
        }

        /// <summary>
        /// AddToInternalMLAPISendQueue
        /// NSS-TODO: This will need to be removed once we determine how we want to handle specific
        /// internal MLAPI commands relative to RPCS.
        /// Example: An network object is destroyed via server side (internal mlapi) command, but prior to this several RPCs are invoked for the to be destroyed object (Client RPC)
        /// If both the DestroyObject internal mlapi command and the ClientRPCs are received in the same frame but the internal mlapi DestroyObject command is processed prior to the
        /// RPCs being invoked then the object won't exist and additional warnings will be logged that the object no longer exists.
        /// The vices versa scenario (create and then RPCs sent) is an unlikely/improbable scenario, but just in case added the CreateObject to this special case scenario.
        ///
        /// To avoid the DestroyObject scenario, the internal MLAPI commands (DestroyObject and CreateObject) are always invoked after RPCs.
        /// </summary>
        /// <param name="queueItem">item to add to the internal MLAPI queue</param>
        public void AddToInternalMLAPISendQueue(RpcFrameQueueItem queueItem)
        {
            m_RpcQueueProcessor.QueueInternalMLAPICommand(queueItem);
        }

        /// <summary>
        /// ProcessAndFlushRPCQueue
        /// Will process the RPC queue and then move to the next available frame
        /// </summary>
        /// <param name="queueType"></param>
        public void ProcessAndFlushRPCQueue(RpcQueueProcessingTypes queueType, NetworkUpdateManager.NetworkUpdateStage currentUpdateStage)
        {
            if (m_RpcQueueProcessor == null)
            {
                return;
            }

            switch (queueType)
            {
                case RpcQueueProcessingTypes.Receive:
                {
                    m_RpcQueueProcessor.ProcessReceiveQueue(currentUpdateStage);
                    break;
                }
                case RpcQueueProcessingTypes.Send:
                {
                    m_RpcQueueProcessor.ProcessSendQueue();
                    break;
                }
            }
        }

        /// <summary>
        /// GetCurrentFrame
        /// Gets the current frame for the Inbound or Outbound queue
        /// </summary>
        /// <param name="qType"></param>
        /// <returns>QueueHistoryFrame</returns>
        public QueueHistoryFrame GetCurrentFrame(QueueHistoryFrame.QueueFrameType qType, NetworkUpdateManager.NetworkUpdateStage currentUpdateStage)
        {
            if (QueueHistory.ContainsKey(qType))
            {
                int StreamBufferIndex = GetStreamBufferIndex(qType);

                if (QueueHistory[qType].ContainsKey(StreamBufferIndex))
                {
                    if (QueueHistory[qType][StreamBufferIndex].ContainsKey(currentUpdateStage))
                    {
                        return QueueHistory[qType][StreamBufferIndex][currentUpdateStage];
                    }
                }
            }

            return null;
        }

        /// <summary>
        /// GetStreamBufferIndex
        /// Returns the queue type's current stream buffer index
        /// </summary>
        /// <param name="queueType"></param>
        /// <returns></returns>
        private int GetStreamBufferIndex(QueueHistoryFrame.QueueFrameType queueType)
        {
            return queueType == QueueHistoryFrame.QueueFrameType.Inbound ? m_InboundStreamBufferIndex : m_OutBoundStreamBufferIndex;
        }

        /// <summary>
        /// AdvanceFrameHistory
        /// Progresses the current frame to the next QueueHistoryFrame for the QueueHistoryFrame.QueueFrameType.
        /// All other frames other than the current frame is considered the live rollback history
        /// </summary>
        /// <param name="queueType"></param>
        public void AdvanceFrameHistory(QueueHistoryFrame.QueueFrameType queueType)
        {
            int StreamBufferIndex = GetStreamBufferIndex(queueType);

            if (!QueueHistory.ContainsKey(queueType))
            {
                UnityEngine.Debug.LogError("You must initialize the RpcQueueContainer before using MLAPI!");
                return;
            }

            if (!QueueHistory[queueType].ContainsKey(StreamBufferIndex))
            {
                UnityEngine.Debug.LogError("RpcQueueContainer " + queueType + " queue stream buffer index out of range! [" + StreamBufferIndex + "]");
                return;
            }


            foreach (KeyValuePair<NetworkUpdateManager.NetworkUpdateStage, QueueHistoryFrame> queueHistoryByUpdates in QueueHistory[queueType][StreamBufferIndex])
            {
                QueueHistoryFrame queueHistoryItem = queueHistoryByUpdates.Value;
                //This only gets reset when we advanced to next frame (do not reset this in the ResetQueueHistoryFrame)
                queueHistoryItem.hasLoopbackData = false;
                if (queueHistoryItem.queueItemOffsets.Count > 0)
                {
                    if (queueType == QueueHistoryFrame.QueueFrameType.Inbound)
                    {
                        ProfilerStatManager.rpcInQueueSize.Record((int)queueHistoryItem.totalSize);
                    }
                    else
                    {
                        ProfilerStatManager.rpcOutQueueSize.Record((int)queueHistoryItem.totalSize);
                    }
                }

                ResetQueueHistoryFrame(queueHistoryItem);
                IncrementAndSetQueueHistoryFrame(queueHistoryItem);
            }

            //Roll to the next stream buffer
            StreamBufferIndex++;

            //If we have hit our maximum history, roll back over to the first one
            if (StreamBufferIndex >= m_MaxFrameHistory)
            {
                StreamBufferIndex = 0;
            }

            if (queueType == QueueHistoryFrame.QueueFrameType.Inbound)
            {
                m_InboundStreamBufferIndex = StreamBufferIndex;
            }
            else
            {
                m_OutBoundStreamBufferIndex = StreamBufferIndex;
            }
        }

        /// <summary>
        /// IncrementAndSetQueueHistoryFrame
        /// Increments and sets frame count for this queue frame
        /// </summary>
        /// <param name="queueFrame">QueueHistoryFrame to be reset</param>
        private void IncrementAndSetQueueHistoryFrame(QueueHistoryFrame queueFrame)
        {
            if (queueFrame.GetQueueFrameType() == QueueHistoryFrame.QueueFrameType.Inbound)
            {
                m_InboundFramesProcessed++;
            }
            else
            {
                m_OutboundFramesProcessed++;
            }
        }

        /// <summary>
        /// ResetQueueHistoryFrame
        /// Resets the queue history frame passed to this method
        /// </summary>
        /// <param name="queueFrame">QueueHistoryFrame to be reset</param>
        private static void ResetQueueHistoryFrame(QueueHistoryFrame queueFrame)
        {
            //If we are dirt and have loopback data then don't clear this frame
            if (queueFrame.isDirty && !queueFrame.hasLoopbackData)
            {
                queueFrame.totalSize = 0;
                queueFrame.queueItemOffsets.Clear();
                queueFrame.queueStream.Position = 0;
                queueFrame.MarkCurrentStreamPosition();
                queueFrame.isDirty = false;
            }
        }

        /// <summary>
        /// AddQueueItemToInboundFrame
        /// Adds an RPC queue item to the outbound frame
        /// </summary>
        /// <param name="qItemType">type of rpc (client or server)</param>
        /// <param name="timeStamp">when it was received</param>
        /// <param name="sourceNetworkId">who sent the rpc</param>
        /// <param name="message">the message being received</param>
        internal void AddQueueItemToInboundFrame(QueueItemType qItemType, float timeStamp, ulong sourceNetworkId, BitStream message)
        {
            long originalPosition = message.Position;
            PooledBitReader BR = PooledBitReader.Get(message);

            var longValue = BR.ReadUInt64Packed(); // NetworkObjectId (temporary, we reset position just below)

            var shortValue = BR.ReadUInt16Packed(); // NetworkBehaviourId (temporary, we reset position just below)

            ushort updateStageValue = BR.ReadUInt16Packed();
            BR.Dispose();
            BR = null;

            NetworkUpdateManager.NetworkUpdateStage updateStage = NetworkUpdateManager.NetworkUpdateStage.Update;
            if (System.Enum.IsDefined(typeof(NetworkUpdateManager.NetworkUpdateStage), (int)updateStageValue))
            {
                updateStage = (NetworkUpdateManager.NetworkUpdateStage)updateStageValue;
            }

            message.Position = originalPosition;
            QueueHistoryFrame queueHistoryItem = GetQueueHistoryFrame(QueueHistoryFrame.QueueFrameType.Inbound, updateStage);
            queueHistoryItem.isDirty = true;

            long StartPosition = queueHistoryItem.queueStream.Position;

            //Write the packed version of the queueItem to our current queue history buffer
            queueHistoryItem.queueWriter.WriteUInt16((ushort)qItemType);
            queueHistoryItem.queueWriter.WriteUInt16((ushort)0);
            queueHistoryItem.queueWriter.WriteSingle(timeStamp);
            queueHistoryItem.queueWriter.WriteUInt64(sourceNetworkId);

            //Inbound we copy the entire packet and store the position offset
            long streamSize = message.Length;
            queueHistoryItem.queueWriter.WriteInt64(streamSize);
            queueHistoryItem.queueWriter.WriteInt64(message.Position);
            queueHistoryItem.queueWriter.WriteBytes(message.GetBuffer(), streamSize);

            //Add the packed size to the offsets for parsing over various entries
            queueHistoryItem.queueItemOffsets.Add((uint)queueHistoryItem.queueStream.Position);

            //Calculate the packed size based on stream progression
            queueHistoryItem.totalSize += (uint)(queueHistoryItem.queueStream.Position - StartPosition);
        }

        /// <summary>
        /// SetLoopBackFrameItem
        /// ***Temporary fix for host mode loopback RPC writer work-around
        /// Sets the next frame inbond buffer as the loopback queue history frame in the current frame's outbound buffer
        /// </summary>
        /// <param name="queueFrameType"></param>
        /// <param name="updateStage"></param>
<<<<<<< HEAD
        public void SetLoopBackFrameItem(NetworkUpdateManager.NetworkUpdateStage updateStage)
        {
             QueueHistoryFrame loopbackHistoryframe =  GetQueueHistoryFrame(QueueHistoryFrame.QueueFrameType.Inbound,updateStage,true);
            QueueHistoryFrame queueHistoryItem = GetQueueHistoryFrame(QueueHistoryFrame.QueueFrameType.Outbound,NetworkUpdateManager.NetworkUpdateStage.LateUpdate,false);
            if(queueHistoryItem != null)
            {
                queueHistoryItem.loopbackHistoryFrame = loopbackHistoryframe;
            }
            else
            {
                UnityEngine.Debug.LogError("No QueueHistoryFrame!");
            }

=======
        public void SetLoopBackWriter(PooledBitWriter loopwriter, QueueHistoryFrame.QueueFrameType queueFrameType, NetworkUpdateManager.NetworkUpdateStage updateStage)
        {
            QueueHistoryFrame queueHistoryItem = GetQueueHistoryFrame(queueFrameType, updateStage, false);
            queueHistoryItem.queueWriterLoopback = loopwriter;
>>>>>>> bc2752cc
        }

        /// <summary>
        /// GetLoopBackWriter
        /// Gets the loop back writer for the history frame (if one exists)
        /// ***Temporary fix for host mode loopback RPC writer work-around
        /// </summary>
        /// <param name="queueFrameType"></param>
        /// <param name="updateStage"></param>
        /// <returns></returns>
<<<<<<< HEAD
        public QueueHistoryFrame GetLoopBackHistoryFrame( QueueHistoryFrame.QueueFrameType queueFrameType,NetworkUpdateManager.NetworkUpdateStage updateStage)
        {
            return GetQueueHistoryFrame(queueFrameType,updateStage,false);
=======
        public PooledBitWriter GetLoopBackWriter(QueueHistoryFrame.QueueFrameType queueFrameType, NetworkUpdateManager.NetworkUpdateStage updateStage)
        {
            QueueHistoryFrame queueHistoryItem = GetQueueHistoryFrame(queueFrameType, updateStage, false);
            return queueHistoryItem.queueWriterLoopback;
        }

        /// <summary>
        /// ClearLoopBackWriter
        /// Clears the loopback writer from the QueueHistoryFrame
        /// ***Temporary fix for host mode loopback RPC writer work-around
        /// </summary>
        /// <param name="queueFrameType"></param>
        /// <param name="updateStage"></param>
        public void ClearLoopBackWriter(QueueHistoryFrame.QueueFrameType queueFrameType, NetworkUpdateManager.NetworkUpdateStage updateStage)
        {
            QueueHistoryFrame queueHistoryItem = GetQueueHistoryFrame(queueFrameType, updateStage, false);
            queueHistoryItem.queueWriterLoopback = null;
>>>>>>> bc2752cc
        }

        /// <summary>
        /// BeginAddQueueItemToOutboundFrame
        /// Adds a queue item to the outbound queue frame
        /// </summary>
        /// <param name="qItemType">type of rpc (client or server)</param>
        /// <param name="timeStamp">when it was scheduled to be sent</param>
        /// <param name="channel">the channel to send it on</param>
        /// <param name="sendflags">security flags</param>
        /// <param name="sourceNetworkId">who is sending the rpc</param>
        /// <param name="targetNetworkIds">who the rpc is being sent to</param>
        /// <returns></returns>
        public PooledBitWriter BeginAddQueueItemToFrame(QueueItemType qItemType, float timeStamp, byte channel, ushort sendflags, ulong sourceNetworkId, ulong[] targetNetworkIds,
            QueueHistoryFrame.QueueFrameType queueFrameType, NetworkUpdateManager.NetworkUpdateStage updateStage)
        {
            bool getNextFrame = false;
            if (NetworkingManager.Singleton.IsHost && queueFrameType == QueueHistoryFrame.QueueFrameType.Inbound)
            {
                getNextFrame = true;
            }

            QueueHistoryFrame queueHistoryItem = GetQueueHistoryFrame(queueFrameType, updateStage, getNextFrame);
            queueHistoryItem.isDirty = true;

            //Write the packed version of the queueItem to our current queue history buffer
            queueHistoryItem.queueWriter.WriteUInt16((ushort)qItemType);
            queueHistoryItem.queueWriter.WriteUInt16(sendflags);
            queueHistoryItem.queueWriter.WriteSingle(timeStamp);
            queueHistoryItem.queueWriter.WriteUInt64(sourceNetworkId);

            if (queueFrameType != QueueHistoryFrame.QueueFrameType.Inbound)
            {
                queueHistoryItem.queueWriter.WriteByte(channel);

                if (targetNetworkIds != null && targetNetworkIds.Length != 0)
                {
                    //In the event the host is one of the networkIds, for outbound we want to ignore it (at this spot only!!)
                    //Get a count of clients we are going to send to (and write into the buffer)
                    var numberOfClients = 0;
                    for (int i = 0; i < targetNetworkIds.Length; i++)
                    {
                        if (NetworkingManager.Singleton.IsHost && targetNetworkIds[i] == NetworkingManager.Singleton.ServerClientId)
                        {
                            continue;
                        }

                        numberOfClients++;
                    }

                    //Write our total number of clients
                    queueHistoryItem.queueWriter.WriteInt32(numberOfClients);

                    //Now write the cliend ids
                    for (int i = 0; i < targetNetworkIds.Length; i++)
                    {
                        if (NetworkingManager.Singleton.IsHost && targetNetworkIds[i] == NetworkingManager.Singleton.ServerClientId)
                        {
                            continue;
                        }

                        queueHistoryItem.queueWriter.WriteUInt64(targetNetworkIds[i]);
                    }
                }
                else
                {
                    queueHistoryItem.queueWriter.WriteInt32(0);
                }
            }

            //Mark where we started in the stream to later determine the actual RPC message size (position before writing RPC message vs position after write has completed)
            queueHistoryItem.MarkCurrentStreamPosition();

            //Write a filler dummy size of 0 to hold this position in order to write to it once the RPC is done writing.
            queueHistoryItem.queueWriter.WriteInt64(0);

            if (NetworkingManager.Singleton.IsHost && queueFrameType == QueueHistoryFrame.QueueFrameType.Inbound)
            {
<<<<<<< HEAD
                if(!IsUsingBatching())
                {
                    queueHistoryItem.queueWriter.WriteInt64(1);
                }
                else
                {
                    queueHistoryItem.queueWriter.WriteInt64(0);
                }
                queueHistoryItem.hasLoopbackData = true;    //The only case for this is when it is the Host
=======
                queueHistoryItem.queueWriter.WriteInt64(1); //Write the stream position offset for inbound as 1
                queueHistoryItem.hasLoopbackData = true; //The only case for this is when it is the Host
>>>>>>> bc2752cc
            }

            //Return the writer to the invoking method.
            return queueHistoryItem.queueWriter;
        }

        /// <summary>
        /// EndAddQueueItemToOutboundFrame
        /// Signifies the end of this outbound RPC.
        /// We store final MSG size and track the total current frame queue size
        /// </summary>
        /// <param name="writer">writer that was used</param>
        public void EndAddQueueItemToFrame(BitWriter writer, QueueHistoryFrame.QueueFrameType queueFrameType, NetworkUpdateManager.NetworkUpdateStage updateStage)
        {
            bool getNextFrame = false;
            if (NetworkingManager.Singleton.IsHost && queueFrameType == QueueHistoryFrame.QueueFrameType.Inbound)
            {
                getNextFrame = true;
            }

            QueueHistoryFrame queueHistoryItem = GetQueueHistoryFrame(queueFrameType, updateStage, getNextFrame);
            QueueHistoryFrame loopBackHistoryFrame = queueHistoryItem.loopbackHistoryFrame;


            PooledBitWriter pbWriter = (PooledBitWriter)writer;

            //Sanity check
            if (pbWriter != queueHistoryItem.queueWriter && !getNextFrame)
            {
<<<<<<< HEAD
                UnityEngine.Debug.LogError("RpcQueueContainer " + queueFrameType.ToString() + " passed writer is not the same as the current PooledBitWriter for the " +  queueFrameType.ToString() + "]!");
=======
                UnityEngine.Debug.LogError("RpcQueueContainer " + queueFrameType.ToString() + " passed writer is not the same as the current PooledBitWrite for the " + queueFrameType.ToString() + "]!");
>>>>>>> bc2752cc
            }

            //The total size of the frame is the last known position of the stream
            queueHistoryItem.totalSize = (uint)queueHistoryItem.queueStream.Position;

            long CurrentPosition = queueHistoryItem.queueStream.Position;
            ulong BitPosition = queueHistoryItem.queueStream.BitPosition;

            //////////////////////////////////////////////////////////////
            //>>>> REPOSITIONING STREAM TO RPC MESSAGE SIZE LOCATION <<<<
            //////////////////////////////////////////////////////////////
            queueHistoryItem.queueStream.Position = queueHistoryItem.GetCurrentMarkedPosition();

            long MSGOffset = 8;
            if(getNextFrame && IsUsingBatching())
            {
                MSGOffset += 8;
            }
            //subtracting 8 byte to account for the value of the size of the RPC
            long MSGSize = (long)(queueHistoryItem.totalSize - (queueHistoryItem.GetCurrentMarkedPosition() + MSGOffset));

            if (MSGSize > 0)
            {
                //Write the actual size of the RPC message
                queueHistoryItem.queueWriter.WriteInt64(MSGSize);
            }
            else
            {
                UnityEngine.Debug.LogWarning("MSGSize of < zero detected!!  Setting message size to zero!");
                queueHistoryItem.queueWriter.WriteInt64(0);
            }

            if(loopBackHistoryFrame != null)
            {
                if (MSGSize > 0)
                {

                    //Point to where the size of the message is stored
                    loopBackHistoryFrame.queueStream.Position = loopBackHistoryFrame.GetCurrentMarkedPosition();

                    //Write the actual size of the RPC message
                    loopBackHistoryFrame.queueWriter.WriteInt64(MSGSize);

                    if(!IsUsingBatching())
                    {
                        //Write the offset for the header info copied
                        loopBackHistoryFrame.queueWriter.WriteInt64(1);
                    }
                    else
                    {
                        //Write the offset for the header info copied
                        loopBackHistoryFrame.queueWriter.WriteInt64(0);
                    }

                    //Write RPC data
                    loopBackHistoryFrame.queueWriter.WriteBytes(queueHistoryItem.queueStream.GetBuffer(), MSGSize,(int)queueHistoryItem.queueStream.Position);

                    //Set the total size for this stream
                    loopBackHistoryFrame.totalSize = (uint)loopBackHistoryFrame.queueStream.Position;

                    //Add the total size to the offsets for parsing over various entries
                    loopBackHistoryFrame.queueItemOffsets.Add((uint)loopBackHistoryFrame.queueStream.Position);

                }
                else
                {
                    UnityEngine.Debug.LogWarning("[LoopBack] MSGSize of < zero detected!!  Setting message size to zero!");
                    //Write the actual size of the RPC message
                    loopBackHistoryFrame.queueWriter.WriteInt64(0);
                }
                queueHistoryItem.loopbackHistoryFrame = null;
            }


            //////////////////////////////////////////////////////////////
            //<<<< REPOSITIONING STREAM BACK TO THE CURRENT TAIL >>>>
            //////////////////////////////////////////////////////////////
            queueHistoryItem.queueStream.Position = CurrentPosition;
            queueHistoryItem.queueStream.BitPosition = BitPosition;

            //Add the packed size to the offsets for parsing over various entries
            queueHistoryItem.queueItemOffsets.Add((uint)queueHistoryItem.queueStream.Position);



        }

        /// <summary>
        /// GetQueueHistoryFrame
        /// Gets the current queue history frame (inbound or outbound)
        /// </summary>
        /// <param name="frameType">inbound or outbound</param>
        /// <returns>QueueHistoryFrame or null</returns>
        public QueueHistoryFrame GetQueueHistoryFrame(QueueHistoryFrame.QueueFrameType frameType, NetworkUpdateManager.NetworkUpdateStage updateStage, bool getNextFrame = false)
        {
            int StreamBufferIndex = GetStreamBufferIndex(frameType);

            //We want to write into the future/next frame
            if (getNextFrame)
            {
                StreamBufferIndex++;
                //If we have hit our maximum history, roll back over to the first one
                if (StreamBufferIndex >= m_MaxFrameHistory)
                {
                    StreamBufferIndex = 0;
                }
            }

            if (!QueueHistory.ContainsKey(frameType))
            {
                UnityEngine.Debug.LogError("You must initialize the RPCQueueManager before using MLAPI!");
                return null;
            }

            if (!QueueHistory[frameType].ContainsKey(StreamBufferIndex))
            {
                UnityEngine.Debug.LogError("RPCQueueManager " + frameType + " queue stream buffer index out of range! [" + StreamBufferIndex + "]");
                return null;
            }

            if (!QueueHistory[frameType][StreamBufferIndex].ContainsKey(updateStage))
            {
                UnityEngine.Debug.LogError("RPCQueueManager " + updateStage.ToString() + " update type does not exist!");
                return null;
            }

            return QueueHistory[frameType][StreamBufferIndex][updateStage];
        }


        /// <summary>
        /// LoopbackSendFrame
        /// Will copy the contents of the current outbound QueueHistoryFrame to the current inbound QueueHistoryFrame
        /// [NSS]: Leaving this here in the event a portion of this code is useful for doing Batch testing
        /// </summary>
        public void LoopbackSendFrame()
        {
            //If we do not have loop back or testing mode enabled then ignore the call
            if (m_IsTestingEnabled)
            {
                QueueHistoryFrame queueHistoryItemOutbound = GetQueueHistoryFrame(QueueHistoryFrame.QueueFrameType.Outbound, NetworkUpdateManager.NetworkUpdateStage.LateUpdate);
                if (queueHistoryItemOutbound.queueItemOffsets.Count > 0)
                {
                    //Reset inbound queues based on update stage
                    foreach (NetworkUpdateManager.NetworkUpdateStage stage in System.Enum.GetValues(typeof(NetworkUpdateManager.NetworkUpdateStage)))
                    {
                        QueueHistoryFrame queueHistoryItemInbound = GetQueueHistoryFrame(QueueHistoryFrame.QueueFrameType.Inbound, stage);
                        ResetQueueHistoryFrame(queueHistoryItemInbound);
                    }

                    PooledBitStream pooledBitStream = PooledBitStream.Get();
                    RpcFrameQueueItem rpcFrameQueueItem = queueHistoryItemOutbound.GetFirstQueueItem();

                    while (rpcFrameQueueItem.queueItemType != RpcQueueContainer.QueueItemType.None)
                    {
                        pooledBitStream.SetLength(rpcFrameQueueItem.streamSize);
                        pooledBitStream.Position = 0;
                        byte[] pooledBitStreamArray = pooledBitStream.GetBuffer();
                        Buffer.BlockCopy(rpcFrameQueueItem.messageData.Array ?? Array.Empty<byte>(), rpcFrameQueueItem.messageData.Offset, pooledBitStreamArray, 0, (int)rpcFrameQueueItem.streamSize);

                        if (!IsUsingBatching())
                        {
                            pooledBitStream.Position = 1;
                        }

                        AddQueueItemToInboundFrame(rpcFrameQueueItem.queueItemType, UnityEngine.Time.realtimeSinceStartup, rpcFrameQueueItem.networkId, pooledBitStream);
                        rpcFrameQueueItem = queueHistoryItemOutbound.GetNextQueueItem();
                    }
                }
            }
        }

        /// <summary>
        /// Initialize
        /// This should be called during primary initialization period (typically during NetworkingManager's Start method)
        /// This will allocate [maxFrameHistory] + [1 currentFrame] number of PooledBitStreams and keep them open until the session ends
        /// Note: For zero frame history set maxFrameHistory to zero
        /// </summary>
        /// <param name="maxFrameHistory"></param>
        public void Initialize(uint maxFrameHistory)
        {
            ClearParameters();

            m_RpcQueueProcessor = new RpcQueueProcessor();

            m_MaxFrameHistory = maxFrameHistory + k_MinQueueHistory;

            if (!QueueHistory.ContainsKey(QueueHistoryFrame.QueueFrameType.Inbound))
            {
                QueueHistory.Add(QueueHistoryFrame.QueueFrameType.Inbound, new Dictionary<int, Dictionary<NetworkUpdateManager.NetworkUpdateStage, QueueHistoryFrame>>());
            }

            if (!QueueHistory.ContainsKey(QueueHistoryFrame.QueueFrameType.Outbound))
            {
                QueueHistory.Add(QueueHistoryFrame.QueueFrameType.Outbound, new Dictionary<int, Dictionary<NetworkUpdateManager.NetworkUpdateStage, QueueHistoryFrame>>());
            }

            for (int i = 0; i < m_MaxFrameHistory; i++)
            {
                if (!QueueHistory[QueueHistoryFrame.QueueFrameType.Outbound].ContainsKey(i))
                {
                    QueueHistory[QueueHistoryFrame.QueueFrameType.Outbound].Add(i, new Dictionary<NetworkUpdateManager.NetworkUpdateStage, QueueHistoryFrame>());
                    QueueHistoryFrame queueHistoryFrame = new QueueHistoryFrame(QueueHistoryFrame.QueueFrameType.Outbound, NetworkUpdateManager.NetworkUpdateStage.LateUpdate);
                    queueHistoryFrame.queueStream = PooledBitStream.Get();
                    queueHistoryFrame.queueStream.Position = 0;
                    queueHistoryFrame.queueWriter = PooledBitWriter.Get(queueHistoryFrame.queueStream);
                    queueHistoryFrame.queueReader = PooledBitReader.Get(queueHistoryFrame.queueStream);
                    queueHistoryFrame.queueItemOffsets = new List<uint>();

                    //For now all outbound, we will always have a single update in which they are processed (LATEUPDATE)
                    QueueHistory[QueueHistoryFrame.QueueFrameType.Outbound][i].Add(NetworkUpdateManager.NetworkUpdateStage.LateUpdate, queueHistoryFrame);
                }

                if (!QueueHistory[QueueHistoryFrame.QueueFrameType.Inbound].ContainsKey(i))
                {
                    QueueHistory[QueueHistoryFrame.QueueFrameType.Inbound].Add(i, new Dictionary<NetworkUpdateManager.NetworkUpdateStage, QueueHistoryFrame>());

                    //For inbound, we create a queue history frame per update stage
                    foreach (NetworkUpdateManager.NetworkUpdateStage stage in Enum.GetValues(typeof(NetworkUpdateManager.NetworkUpdateStage)))
                    {
                        QueueHistoryFrame queueHistoryFrame = new QueueHistoryFrame(QueueHistoryFrame.QueueFrameType.Inbound, stage);
                        queueHistoryFrame.queueStream = PooledBitStream.Get();
                        queueHistoryFrame.queueStream.Position = 0;
                        queueHistoryFrame.queueWriter = PooledBitWriter.Get(queueHistoryFrame.queueStream);
                        queueHistoryFrame.queueReader = PooledBitReader.Get(queueHistoryFrame.queueStream);
                        queueHistoryFrame.queueItemOffsets = new List<uint>();
                        QueueHistory[QueueHistoryFrame.QueueFrameType.Inbound][i].Add(stage, queueHistoryFrame);
                    }
                }
            }

            //As long as this instance is using the pre-defined update stages
            if (!m_ProcessUpdateStagesExternally)
            {
                //Register with the network update loop system
                RegisterUpdateLoopSystem();
            }
        }

        public void SetTestingState(bool enabled)
        {
            m_IsTestingEnabled = enabled;
        }

        public bool IsTesting()
        {
            return m_IsTestingEnabled;
        }

        /// <summary>
        /// Clears the stream indices and frames process properties
        /// </summary>
        private void ClearParameters()
        {
            m_InboundStreamBufferIndex = 0;
            m_OutBoundStreamBufferIndex = 0;
            m_OutboundFramesProcessed = 0;
            m_InboundFramesProcessed = 0;
        }

        /// <summary>
        /// Shutdown
        /// Flushes the internal messages
        /// Removes itself from the network update loop
        /// Disposes readers, writers, clears the queue history, and resets any parameters
        /// </summary>
        public void Shutdown()
        {
            //We need to make sure all internal messages (i.e. object destroy) are sent
            m_RpcQueueProcessor.InternalMessagesSendAndFlush();

            //As long as this instance is using the pre-defined update stages
            if (!m_ProcessUpdateStagesExternally)
            {
                //Remove ourself from the network loop update system
                OnNetworkLoopSystemRemove();
            }

            //Dispose of any readers and writers
            foreach (KeyValuePair<QueueHistoryFrame.QueueFrameType, Dictionary<int, Dictionary<NetworkUpdateManager.NetworkUpdateStage, QueueHistoryFrame>>> queueHistorySection in QueueHistory)
            {
                foreach (KeyValuePair<int, Dictionary<NetworkUpdateManager.NetworkUpdateStage, QueueHistoryFrame>> queueHistoryItemByStage in queueHistorySection.Value)
                {
                    foreach (KeyValuePair<NetworkUpdateManager.NetworkUpdateStage, QueueHistoryFrame> queueHistoryItem in queueHistoryItemByStage.Value)
                    {
                        queueHistoryItem.Value.queueWriter?.Dispose();
                        queueHistoryItem.Value.queueReader?.Dispose();
                        queueHistoryItem.Value.queueStream?.Dispose();
                    }
                }
            }

            //Clear history and parameters
            QueueHistory.Clear();

            ClearParameters();
        }

        /// <summary>
        /// RpcQueueContainer - Constructor
        /// </summary>
        /// <param name="processInternally">determines if it handles processing internally or if it will be done externally</param>
        /// <param name="isLoopBackEnabled">turns loopback on or off (primarily debugging purposes)</param>
        public RpcQueueContainer(bool processExternally)
        {
            m_ProcessUpdateStagesExternally = processExternally;
        }
    }
}<|MERGE_RESOLUTION|>--- conflicted
+++ resolved
@@ -374,7 +374,6 @@
         /// </summary>
         /// <param name="queueFrameType"></param>
         /// <param name="updateStage"></param>
-<<<<<<< HEAD
         public void SetLoopBackFrameItem(NetworkUpdateManager.NetworkUpdateStage updateStage)
         {
              QueueHistoryFrame loopbackHistoryframe =  GetQueueHistoryFrame(QueueHistoryFrame.QueueFrameType.Inbound,updateStage,true);
@@ -388,12 +387,6 @@
                 UnityEngine.Debug.LogError("No QueueHistoryFrame!");
             }
 
-=======
-        public void SetLoopBackWriter(PooledBitWriter loopwriter, QueueHistoryFrame.QueueFrameType queueFrameType, NetworkUpdateManager.NetworkUpdateStage updateStage)
-        {
-            QueueHistoryFrame queueHistoryItem = GetQueueHistoryFrame(queueFrameType, updateStage, false);
-            queueHistoryItem.queueWriterLoopback = loopwriter;
->>>>>>> bc2752cc
         }
 
         /// <summary>
@@ -404,29 +397,9 @@
         /// <param name="queueFrameType"></param>
         /// <param name="updateStage"></param>
         /// <returns></returns>
-<<<<<<< HEAD
         public QueueHistoryFrame GetLoopBackHistoryFrame( QueueHistoryFrame.QueueFrameType queueFrameType,NetworkUpdateManager.NetworkUpdateStage updateStage)
         {
             return GetQueueHistoryFrame(queueFrameType,updateStage,false);
-=======
-        public PooledBitWriter GetLoopBackWriter(QueueHistoryFrame.QueueFrameType queueFrameType, NetworkUpdateManager.NetworkUpdateStage updateStage)
-        {
-            QueueHistoryFrame queueHistoryItem = GetQueueHistoryFrame(queueFrameType, updateStage, false);
-            return queueHistoryItem.queueWriterLoopback;
-        }
-
-        /// <summary>
-        /// ClearLoopBackWriter
-        /// Clears the loopback writer from the QueueHistoryFrame
-        /// ***Temporary fix for host mode loopback RPC writer work-around
-        /// </summary>
-        /// <param name="queueFrameType"></param>
-        /// <param name="updateStage"></param>
-        public void ClearLoopBackWriter(QueueHistoryFrame.QueueFrameType queueFrameType, NetworkUpdateManager.NetworkUpdateStage updateStage)
-        {
-            QueueHistoryFrame queueHistoryItem = GetQueueHistoryFrame(queueFrameType, updateStage, false);
-            queueHistoryItem.queueWriterLoopback = null;
->>>>>>> bc2752cc
         }
 
         /// <summary>
@@ -505,7 +478,6 @@
 
             if (NetworkingManager.Singleton.IsHost && queueFrameType == QueueHistoryFrame.QueueFrameType.Inbound)
             {
-<<<<<<< HEAD
                 if(!IsUsingBatching())
                 {
                     queueHistoryItem.queueWriter.WriteInt64(1);
@@ -515,10 +487,6 @@
                     queueHistoryItem.queueWriter.WriteInt64(0);
                 }
                 queueHistoryItem.hasLoopbackData = true;    //The only case for this is when it is the Host
-=======
-                queueHistoryItem.queueWriter.WriteInt64(1); //Write the stream position offset for inbound as 1
-                queueHistoryItem.hasLoopbackData = true; //The only case for this is when it is the Host
->>>>>>> bc2752cc
             }
 
             //Return the writer to the invoking method.
@@ -548,11 +516,7 @@
             //Sanity check
             if (pbWriter != queueHistoryItem.queueWriter && !getNextFrame)
             {
-<<<<<<< HEAD
                 UnityEngine.Debug.LogError("RpcQueueContainer " + queueFrameType.ToString() + " passed writer is not the same as the current PooledBitWriter for the " +  queueFrameType.ToString() + "]!");
-=======
-                UnityEngine.Debug.LogError("RpcQueueContainer " + queueFrameType.ToString() + " passed writer is not the same as the current PooledBitWrite for the " + queueFrameType.ToString() + "]!");
->>>>>>> bc2752cc
             }
 
             //The total size of the frame is the last known position of the stream
