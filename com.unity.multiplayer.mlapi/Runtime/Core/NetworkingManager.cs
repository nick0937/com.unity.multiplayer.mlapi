--- conflicted
+++ resolved
@@ -71,15 +71,11 @@
         [HideInInspector]
         public bool LoopbackEnabled;
 
-<<<<<<< HEAD
-        public RPCQueueManager RpcQueueManager { get; private set; }
-
-
-
-
-=======
         public RpcQueueContainer RpcQueueManager { get; private set; }
->>>>>>> e1dc42f3
+
+
+
+
 
         /// <summary>
         /// A synchronized time, represents the time in seconds since the server application started. Is replicated across all clients
@@ -706,7 +702,6 @@
         }
 
 
-<<<<<<< HEAD
         public List<INetworkUpdateLoopSystem> NetworkLoopUpdateSystems;
 
         public NetworkUpdateManager.NetworkUpdateLoopCallbackFunction RegisterUpdate(NetworkUpdateManager.NetworkUpdateStages stage )
@@ -739,25 +734,14 @@
         }
 
 
-        private void Awake()
-        {
-            //We always add the networking manager as the first entry
-            //NetworkLoopUpdateSystems.Insert(0, this);
-
-            RpcQueueManager = new RPCQueueManager(LoopbackEnabled);
-            //Note: Since frame history is not being used, this is set to 0
-            //To test frame history, increase the number to (n) where n > 0
-            RpcQueueManager?.Initialize(0);
-
-            //NetworkUpdateManager.HandleNetworkLoopRegistrations(NetworkLoopUpdateSystems);
-=======
         private void Awake()
         {
             RpcQueueManager = new RpcQueueContainer(LoopbackEnabled);
             //Note: Since frame history is not being used, this is set to 0
             //To test frame history, increase the number to (n) where n > 0
             RpcQueueManager.Initialize(0);
->>>>>>> e1dc42f3
+
+            //NetworkUpdateManager.HandleNetworkLoopRegistrations(NetworkLoopUpdateSystems);
 
             NetworkUpdateManager.RegisterNetworkUpdateAction(NetworkPreUpdate, NetworkUpdateManager.NetworkUpdateStages.PREUPDATE);
             NetworkUpdateManager.RegisterNetworkUpdateAction(NetworkFixedUpdate, NetworkUpdateManager.NetworkUpdateStages.FIXEDUPDATE);
@@ -831,11 +815,7 @@
 
         private void NetworkFixedUpdate()
         {
-<<<<<<< HEAD
-            RpcQueueManager?.ProcessAndFlushRPCQueue(RPCQueueManager.RPCQueueProcessingTypes.Receive,NetworkUpdateManager.NetworkUpdateStages.FIXEDUPDATE);
-=======
             RpcQueueManager?.ProcessAndFlushRPCQueue(RpcQueueContainer.RPCQueueProcessingTypes.Receive);
->>>>>>> e1dc42f3
         }
 
         /// <summary>
@@ -846,10 +826,7 @@
         {
             if (IsListening)
             {
-<<<<<<< HEAD
                 RpcQueueManager?.ProcessAndFlushRPCQueue(RPCQueueManager.RPCQueueProcessingTypes.Receive,NetworkUpdateManager.NetworkUpdateStages.UPDATE);
-=======
->>>>>>> e1dc42f3
 
                 if (((NetworkTime - lastEventTickTime >= (1f / NetworkConfig.EventTickrate))))
                 {
@@ -929,12 +906,8 @@
         /// </summary>
         private void NetworkLateUpdate()
         {
-<<<<<<< HEAD
             RpcQueueManager?.ProcessAndFlushRPCQueue(RPCQueueManager.RPCQueueProcessingTypes.Receive, NetworkUpdateManager.NetworkUpdateStages.LATEUPDATE);
-            RpcQueueManager?.ProcessAndFlushRPCQueue(RPCQueueManager.RPCQueueProcessingTypes.Send, NetworkUpdateManager.NetworkUpdateStages.LATEUPDATE);
-=======
-            RpcQueueManager?.ProcessAndFlushRPCQueue(RpcQueueContainer.RPCQueueProcessingTypes.Send);
->>>>>>> e1dc42f3
+            RpcQueueManager?.ProcessAndFlushRPCQueue(RPCQueueManager.RPCQueueProcessingTypes.Send, NetworkUpdateManager.NetworkUpdateStages.LATEUPDATE);            
         }
 
         internal void UpdateNetworkTime(ulong clientId, float netTime, float receiveTime, bool warp = false)
@@ -1243,44 +1216,18 @@
                         {
                             if (IsServer)
                             {
-<<<<<<< HEAD
-                                #if DEVELOPMENT_BUILD || UNITY_EDITOR
-                                s_MLAPIServerSTDRPCQueued.Begin();
-                                #endif
-
-                                InternalMessageHandler.RPCReceiveQueueItem(clientId, messageStream, receiveTime,RPCQueueManager.QueueItemType.ServerRpc);
-
-                                #if DEVELOPMENT_BUILD || UNITY_EDITOR
-                                s_MLAPIServerSTDRPCQueued.End();
-                                #endif
-                            }
-=======
                                 batcher.ReceiveItems(messageStream, ReceiveCallback, RpcQueueContainer.QueueItemType.ServerRpc, clientId, receiveTime);
                             }
                             ProfilerStatManager.rpcBatchesRcvd.Record();
->>>>>>> e1dc42f3
                             break;
                         }
                     case MLAPIConstants.MLAPI_CLIENT_RPC:
                         {
                             if (IsClient)
                             {
-<<<<<<< HEAD
-                                #if DEVELOPMENT_BUILD || UNITY_EDITOR
-                                s_MLAPIClientSTDRPCQueued.Begin();
-                                #endif
-
-                                InternalMessageHandler.RPCReceiveQueueItem(clientId, messageStream,receiveTime,RPCQueueManager.QueueItemType.ClientRpc);
-
-                                #if DEVELOPMENT_BUILD || UNITY_EDITOR
-                                s_MLAPIClientSTDRPCQueued.End();
-                                #endif
-                            }
-=======
                                 batcher.ReceiveItems(messageStream, ReceiveCallback, RpcQueueContainer.QueueItemType.ClientRpc, clientId, receiveTime);
                             }
                             ProfilerStatManager.rpcBatchesRcvd.Record();
->>>>>>> e1dc42f3
                             break;
                         }
                     default:
@@ -1296,8 +1243,6 @@
 #endif
         }
 
-<<<<<<< HEAD
-=======
         private static void ReceiveCallback(BitStream messageStream, MLAPI.RpcQueueContainer.QueueItemType messageType, ulong clientId, float receiveTime)
         {
 #if DEVELOPMENT_BUILD || UNITY_EDITOR
@@ -1323,7 +1268,6 @@
 #endif
         }
 
->>>>>>> e1dc42f3
         /// <summary>
         /// InvokeRPC
         /// Called when an inbound queued RPC is invoked
@@ -1332,23 +1276,14 @@
         public static void InvokeRpc(FrameQueueItem queueItem)
         {
 #if DEVELOPMENT_BUILD || UNITY_EDITOR
-<<<<<<< HEAD
             //s_InvokeRPC.Begin();
 #endif
 
-            var networkObjectId = queueItem.StreamReader.ReadUInt64Packed();
-            var networkBehaviourId = queueItem.StreamReader.ReadUInt16Packed();
-
-            var UpdateStage = queueItem.StreamReader.ReadUInt16Packed();
-
-            var networkMethodId = queueItem.StreamReader.ReadUInt32Packed();
-=======
-            s_InvokeRPC.Begin();
-#endif
             var networkObjectId = queueItem.streamReader.ReadUInt64Packed();
             var networkBehaviourId = queueItem.streamReader.ReadUInt16Packed();
+            var UpdateStage = queueItem.streamReader.ReadUInt16Packed();
             var networkMethodId = queueItem.streamReader.ReadUInt32Packed();
->>>>>>> e1dc42f3
+
 
             if (__ntable.ContainsKey(networkMethodId))
             {
@@ -1358,26 +1293,11 @@
                 var networkBehaviour = networkObject.GetBehaviourAtOrderIndex(networkBehaviourId);
                 if (ReferenceEquals(networkBehaviour, null)) return;
 
-<<<<<<< HEAD
-                try
-                {
-                    __ntable[networkMethodId](networkBehaviour, queueItem.StreamReader, queueItem.NetworkId);
-                }
-                catch(Exception ex)
-                {
-                    Debug.LogError(ex);
-                }
+                __ntable[networkMethodId](networkBehaviour, queueItem.streamReader, queueItem.networkId);
             }
 
 #if DEVELOPMENT_BUILD || UNITY_EDITOR
             //s_InvokeRPC.End();
-=======
-                __ntable[networkMethodId](networkBehaviour, queueItem.streamReader, queueItem.networkId);
-            }
-
-#if DEVELOPMENT_BUILD || UNITY_EDITOR
-            s_InvokeRPC.End();
->>>>>>> e1dc42f3
 #endif
         }
 
