﻿#define ARRAY_WRITE_PERMISSIVE  // Allow attempt to write "packed" byte array (calls WriteByteArray())
#define ARRAY_RESOLVE_IMPLICIT  // Include WriteArray() method with automatic type resolution
#define ARRAY_WRITE_PREMAP      // Create a prefixed array diff mapping
#define ARRAY_DIFF_ALLOW_RESIZE // Whether or not to permit writing diffs of differently sized arrays

using System;
using System.Diagnostics;
using System.IO;
using UnityEngine;
using static MLAPI.NetworkingManagerComponents.Binary.Arithmetic;


namespace MLAPI.NetworkingManagerComponents.Binary
{
    /// <summary>
    /// A stream that can be used at the bit level
    /// </summary>
    public sealed class BitStream : Stream
    {
<<<<<<< HEAD
=======

        /// <summary>
        /// A struct with a explicit memory layout. The struct has 4 fields. float,uint,double and ulong.
        /// Every field has the same starting point in memory. If you insert a float value, it can be extracted as a uint.
        /// This is to allow for lockless & garbage free conversion from float to uint and double to ulong.
        /// This allows for VarInt encoding and other integer encodings.
        /// </summary>
        [StructLayout(LayoutKind.Explicit)]
        internal struct UIntFloat
        {
            [FieldOffset(0)]
            public float floatValue;

            [FieldOffset(0)]
            public uint uintValue;

            [FieldOffset(0)]
            public double doubleValue;

            [FieldOffset(0)]
            public ulong ulongValue;
        }


>>>>>>> 46331638
        const int initialCapacity = 16;
        const float initialGrowthFactor = 2.0f;
        private byte[] target;
        private static readonly float[] holder_f = new float[1];
        private static readonly double[] holder_d = new double[1];
        private static readonly uint[] holder_i = new uint[1];
        private static readonly ulong[] holder_l = new ulong[1];

        /// <summary>
        /// A stream that supports writing data smaller than a single byte. This stream also has a built-in compression algorithm that can (optionally) be used to write compressed data.
        /// </summary>
        /// <param name="capacity">Initial capacity of buffer in bytes.</param>
        /// <param name="growthFactor">Factor by which buffer should grow when necessary.</param>
        public BitStream(int capacity, float growthFactor)
        {
            target = new byte[capacity];
            GrowthFactor = growthFactor;
            Resizable = true;
        }

        /// <summary>
        /// A stream that supports writing data smaller than a single byte. This stream also has a built-in compression algorithm that can (optionally) be used to write compressed data.
        /// </summary>
        /// <param name="growthFactor">Factor by which buffer should grow when necessary.</param>
        public BitStream(float growthFactor) : this(initialCapacity, growthFactor) { }
        /// <summary>
        /// A stream that supports writing data smaller than a single byte. This stream also has a built-in compression algorithm that can (optionally) be used to write compressed data.
        /// </summary>
        /// <param name="capacity"></param>
        public BitStream(int capacity) : this(capacity, initialGrowthFactor) { }

        /// <summary>
        /// A stream that supports writing data smaller than a single byte. This stream also has a built-in compression algorithm that can (optionally) be used to write compressed data.
        /// </summary>
        public BitStream() : this(initialCapacity, initialGrowthFactor) { }

        /// <summary>
        /// A stream that supports writing data smaller than a single byte. This stream also has a built-in compression algorithm that can (optionally) be used to write compressed data.
        /// </summary>
        /// <param name="target">The buffer containing initial data</param>
        /// <param name="offset">The offset where the data begins</param>
        /// <param name="count">The amount of bytes to copy from the initial data buffer</param>
        public BitStream(byte[] target, int offset, int count) : this(count)
        {
            Buffer.BlockCopy(target, offset, this.target, 0, count);
            Resizable = false;
        }

        /// <summary>
        /// A stream that supports writing data smaller than a single byte. This stream also has a built-in compression algorithm that can (optionally) be used to write compressed data.
        /// NOTE: when using a pre-allocated buffer, the stream will not grow!
        /// </summary>
        /// <param name="target">Pre-allocated buffer to write to</param>
        public BitStream(byte[] target)
        {
            this.target = target;
            Resizable = false;
            BitLength = (ulong)(target.Length << 3);
        }

        /// <summary>
        /// Whether or not the stream will grow the buffer to accomodate more data.
        /// </summary>
        public bool Resizable { get; }

        private float _growthFactor;
        /// <summary>
        /// Factor by which buffer should grow when necessary.
        /// </summary>
        public float GrowthFactor { set { _growthFactor = value <= 1 ? 1.5f : value; } get { return _growthFactor; } }

        /// <summary>
        /// Whether or not data can be read from the stream.
        /// </summary>
        public override bool CanRead => Position < target.LongLength;

        /// <summary>
        /// Whether or not seeking is supported by this stream. (Always true)
        /// </summary>
        public override bool CanSeek => true;

        /// <summary>
        /// Whether or not this stream can accept new data. NOTE: this will return true even if only fewer than 8 bits can be written!
        /// </summary>
        public override bool CanWrite => !BitAligned || Position < target.LongLength || Resizable;

        /// <summary>
        /// Current buffer size. The buffer will not be resized (if possible) until Position is equal to Capacity and an attempt to write data is made.
        /// </summary>
        public long Capacity
        {
            get => target.LongLength; // Optimized CeilingExact
            set
            {
                if (value < Length) throw new ArgumentOutOfRangeException("New capcity too small!");
                SetCapacity(value);
            }
        }

        /// <summary>
        /// The current length of data considered to be "written" to the buffer.
        /// </summary>
        public override long Length { get => Div8Ceil(BitLength); }

        /// <summary>
        /// The index that will be written to when any call to write data is made to this stream.
        /// </summary>
        public override long Position { get => (long)(BitPosition >> 3); set => BitPosition = (ulong)value << 3; }

        /// <summary>
        /// Bit offset into the buffer that new data will be written to.
        /// </summary>
        public ulong BitPosition { get; set; }

        /// <summary>
        /// Length of data (in bits) that is considered to be written to the stream.
        /// </summary>
        public ulong BitLength { get; private set; }

        /// <summary>
        /// Whether or not the current BitPosition is evenly divisible by 8. I.e. whether or not the BitPosition is at a byte boundary.
        /// </summary>
        public bool BitAligned { get => (BitPosition & 7) == 0; }

        /// <summary>
        /// Flush stream. This does nothing since data is written directly to a byte buffer.
        /// </summary>
        public override void Flush() { } // NOP

        /// <summary>
        /// Read a misaligned byte. WARNING: If the current BitPosition <strong>isn't</strong> byte misaligned,
        /// avoid using this method as it <strong>may</strong> cause an IndexOutOfBoundsException in such a case.
        /// </summary>
        /// <returns>A byte extracted from up to two separate buffer indices.</returns>
        private byte ReadByteMisaligned()
        {
            int mod = (int)(BitPosition & 7);
            return (byte)((target[(int)Position] >> mod) | (target[(int)(BitPosition += 8) >> 3] << (8 - mod)));
        }
        /// <summary>
        /// Read an aligned byte from the buffer. It's recommended to not use this when the BitPosition is byte-misaligned.
        /// </summary>
        /// <returns>The byte stored at the current Position index</returns>
        private byte ReadByteAligned() => target[Position++];

        /// <summary>
        /// Read a byte as a byte. This is just for internal use so as to minimize casts (cuz they ugly af).
        /// </summary>
        /// <returns></returns>
        private byte _ReadByte() => BitAligned ? ReadByteAligned() : ReadByteMisaligned();

        /// <summary>
        /// Read a byte from the buffer. This takes into account possible byte misalignment.
        /// </summary>
        /// <returns>A byte from the buffer or, if a byte can't be read, -1.</returns>
        public override int ReadByte() => CanRead ? BitAligned ? ReadByteAligned() : ReadByteMisaligned() : -1;

        /// <summary>
        /// Read a subset of the stream buffer and write the contents to the supplied buffer.
        /// </summary>
        /// <param name="buffer">Buffer to copy data to.</param>
        /// <param name="offset">Offset into the buffer to write data to.</param>
        /// <param name="count">How many bytes to attempt to read.</param>
        /// <returns>Amount of bytes read.</returns>
        public override int Read(byte[] buffer, int offset, int count)
        {
            int tLen = Math.Min(count, (int)(target.LongLength - Position) - ((BitPosition & 7) == 0 ? 0 : 1));
            for (int i = 0; i < tLen; ++i) buffer[offset + i] = _ReadByte();
            return tLen;
        }

        /// <summary>
        /// Set position in stream to read from/write to.
        /// </summary>
        /// <param name="offset">Offset from position origin.</param>
        /// <param name="origin">How to calculate offset.</param>
        /// <returns>The new position in the buffer that data will be written to.</returns>
        public override long Seek(long offset, SeekOrigin origin)
        {
            return (long)((
                BitPosition =
                    (
                    origin == SeekOrigin.Current ?
                        offset > 0 ?
                            Math.Min(BitPosition + ((ulong)offset << 3), (ulong)target.Length << 3) :
                            (offset ^ SIGN_BIT_64) > Position ?
                                0UL :
                                BitPosition - (ulong)((offset ^ SIGN_BIT_64) << 3) :
                    origin == SeekOrigin.Begin ?
                        (ulong)Math.Max(0, offset) << 3 :
                        (ulong)Math.Max(target.Length - offset, 0) << 3
                    )) >> 3) + (long)((BitPosition & 1UL) | ((BitPosition >> 1) & 1UL) | ((BitPosition >> 2) & 1UL));
        }

        /// <summary>
        /// Set the capacity of the internal buffer.
        /// </summary>
        /// <param name="value">New capacity of the buffer</param>
        private void SetCapacity(long value)
        {
            if (!Resizable) throw new NotSupportedException("Can't resize non resizable buffer"); // Don't do shit because fuck you (comment by @GabrielTofvesson -TwoTen)
            byte[] newTarg = new byte[value];
            long len = Math.Min(value, target.LongLength);
            Buffer.BlockCopy(target, 0, newTarg, 0, (int)len);
            if (value < target.LongLength) BitPosition = (ulong)value << 3;
            target = newTarg;
        }

        /// <summary>
        /// Set length of data considered to be "written" to the stream.
        /// </summary>
        /// <param name="value">New length of the written data.</param>
        public override void SetLength(long value)
        {
            if (value < 0) throw new IndexOutOfRangeException("Cannot set a negative length!");
            if (value > Capacity) Grow(value - Capacity);
            BitLength = (ulong)value << 3;
            BitPosition = Math.Min((ulong)value << 3, BitPosition);
        }

        /// <summary>
        /// Write data from the given buffer to the internal stream buffer.
        /// </summary>
        /// <param name="buffer">Buffer to write from.</param>
        /// <param name="offset">Offset in given buffer to start reading from.</param>
        /// <param name="count">Amount of bytes to read copy from given buffer to stream buffer.</param>
        public override void Write(byte[] buffer, int offset, int count)
        {
            // Check bit alignment. If misaligned, each byte written has to be misaligned
            if (BitAligned)
            {
                if (Position + count >= target.Length) Grow(count);
                Array.Copy(buffer, offset, target, Position, count);
                Position += count;
            }
            else
            {
                if (Position + count + 1 >= target.Length) Grow(count);
                for (int i = 0; i < count; ++i) _WriteMisaligned(buffer[offset + i]);
            }
            if (BitPosition > BitLength) BitLength = BitPosition;
        }

        /// <summary>
        /// Write data from the given buffer to the internal stream buffer.
        /// </summary>
        /// <param name="buffer">Buffer to write from.</param>
        public void Write(byte[] buffer) => Write(buffer, 0, buffer.Length);

        /// <summary>
        /// Grow buffer if possible. According to Max(bufferLength, 1) * growthFactor^Ceil(newContent/Max(bufferLength, 1))
        /// </summary>
        /// <param name="newContent">How many new values need to be accomodated (at least).</param>
        private void Grow(long newContent) => SetCapacity(Math.Max(target.LongLength, 1) * (long)Math.Pow(GrowthFactor, CeilingExact(newContent, Math.Max(target.LongLength, 1))));

        /// <summary>
        /// Write a single bit to the stream
        /// </summary>
        /// <param name="bit">Value of the bit. True represents 1, False represents 0</param>
        public void WriteBit(bool bit)
        {
            if (BitAligned && Position == target.Length) Grow(1);
            int offset = (int)(BitPosition & 7);
            long pos = Position;
            ++BitPosition;
            target[pos] = (byte)(bit ? (target[pos] & ~(1 << offset)) | (1 << offset) : (target[pos] & ~(1 << offset)));
            UpdateLength();
        }

        /// <summary>
        /// Write single-precision floating point value to the stream
        /// </summary>
        /// <param name="value">Value to write</param>
        public void WriteSingle(float value)
        {
<<<<<<< HEAD
            lock (holder_f)
                lock (holder_i)
                {
                    holder_f[0] = value;
                    Buffer.BlockCopy(holder_f, 0, holder_i, 0, 4);
                    WriteUInt32(holder_i[0]);
                }
=======
            WriteUInt32(new UIntFloat
            {
                floatValue = value
            }.uintValue);
>>>>>>> 46331638
        }

        /// <summary>
        /// Write double-precision floating point value to the stream
        /// </summary>
        /// <param name="value">Value to write</param>
        public void WriteDouble(double value)
        {
<<<<<<< HEAD
            lock (holder_d)
                lock (holder_l)
                {
                    holder_d[0] = value;
                    Buffer.BlockCopy(holder_d, 0, holder_l, 0, 8);
                    WriteUInt64(holder_l[0]);
                }
=======
            WriteUInt64(new UIntFloat
            {
                doubleValue = value
            }.ulongValue);

>>>>>>> 46331638
        }

        /// <summary>
        /// Write single-precision floating point value to the stream as a varint
        /// </summary>
        /// <param name="value">Value to write</param>
        public void WriteSinglePacked(float value)
        {
<<<<<<< HEAD
            lock (holder_f)
                lock (holder_i)
                {
                    holder_f[0] = value;
                    Buffer.BlockCopy(holder_f, 0, holder_i, 0, 4);
                    WriteUInt32Packed(BinaryHelpers.SwapEndian(holder_i[0]));
                }
=======
            WriteUInt32Packed(new UIntFloat
            {
                floatValue = value
            }.uintValue);
>>>>>>> 46331638
        }

        /// <summary>
        /// Write double-precision floating point value to the stream as a varint
        /// </summary>
        /// <param name="value">Value to write</param>
        public void WriteDoublePacked(double value)
        {
<<<<<<< HEAD
            lock (holder_d)
                lock (holder_l)
                {
                    holder_d[0] = value;
                    Buffer.BlockCopy(holder_d, 0, holder_l, 0, 8);
                    WriteUInt64Packed(BinaryHelpers.SwapEndian(holder_l[0]));
                }
=======
            WriteUInt64Packed(new UIntFloat
            {
                doubleValue = value
            }.ulongValue);
>>>>>>> 46331638
        }

        /// <summary>
        /// Convenience method that writes two non-packed Vector3 from the ray to the stream
        /// </summary>
        /// <param name="ray">Ray to write</param>
        public void WriteRay(Ray ray)
        {
            WriteVector3(ray.origin);
            WriteVector3(ray.direction);
        }

        /// <summary>
        /// Convenience method that writes two packed Vector3 from the ray to the stream
        /// </summary>
        /// <param name="ray">Ray to write</param>
        public void WriteRayPacked(Ray ray)
        {
            WriteVector3Packed(ray.origin);
            WriteVector3Packed(ray.direction);
        }

        /// <summary>
        /// Convenience method that writes four non-varint floats from the color to the stream
        /// </summary>
        /// <param name="color">Color to write</param>
        public void WriteColor(Color color)
        {
            WriteSingle(color.r);
            WriteSingle(color.g);
            WriteSingle(color.b);
            WriteSingle(color.a);
        }

        /// <summary>
        /// Convenience method that writes four varint floats from the color to the stream
        /// </summary>
        /// <param name="color">Color to write</param>
        public void WriteColorPacked(Color color)
        {
            WriteSinglePacked(color.r);
            WriteSinglePacked(color.g);
            WriteSinglePacked(color.b);
            WriteSinglePacked(color.a);
        }

        /// <summary>
        /// Convenience method that writes four non-varint floats from the color to the stream
        /// </summary>
        /// <param name="color32">Color32 to write</param>
        public void WriteColor32(Color32 color32)
        {
            WriteSingle(color32.r);
            WriteSingle(color32.g);
            WriteSingle(color32.b);
            WriteSingle(color32.a);
        }

        /// <summary>
        /// Convenience method that writes two non-varint floats from the vector to the stream
        /// </summary>
        /// <param name="vector2">Vector to write</param>
        public void WriteVector2(Vector2 vector2)
        {
            WriteSingle(vector2.x);
            WriteSingle(vector2.y);
        }

        /// <summary>
        /// Convenience method that writes two varint floats from the vector to the stream
        /// </summary>
        /// <param name="vector2">Vector to write</param>
        public void WriteVector2Packed(Vector2 vector2)
        {
            WriteSinglePacked(vector2.x);
            WriteSinglePacked(vector2.y);
        }

        /// <summary>
        /// Convenience method that writes three non-varint floats from the vector to the stream
        /// </summary>
        /// <param name="vector3">Vector to write</param>
        public void WriteVector3(Vector3 vector3)
        {
            WriteSingle(vector3.x);
            WriteSingle(vector3.y);
            WriteSingle(vector3.z);
        }

        /// <summary>
        /// Convenience method that writes three varint floats from the vector to the stream
        /// </summary>
        /// <param name="vector3">Vector to write</param>
        public void WriteVector3Packed(Vector3 vector3)
        {
            WriteSinglePacked(vector3.x);
            WriteSinglePacked(vector3.y);
            WriteSinglePacked(vector3.z);
        }

        /// <summary>
        /// Convenience method that writes four non-varint floats from the vector to the stream
        /// </summary>
        /// <param name="vector4">Vector to write</param>
        public void WriteVector4(Vector4 vector4)
        {
            WriteSingle(vector4.x);
            WriteSingle(vector4.y);
            WriteSingle(vector4.z);
            WriteSingle(vector4.w);
        }

        /// <summary>
        /// Convenience method that writes four varint floats from the vector to the stream
        /// </summary>
        /// <param name="vector4">Vector to write</param>
        public void WriteVector4Packed(Vector4 vector4)
        {
            WriteSinglePacked(vector4.x);
            WriteSinglePacked(vector4.y);
            WriteSinglePacked(vector4.z);
            WriteSinglePacked(vector4.w);
        }

        /// <summary>
        /// Write a single-precision floating point value to the stream. The value is between (inclusive) the minValue and maxValue.
        /// </summary>
        /// <param name="value">Value to write</param>
        /// <param name="minValue">Minimum value that this value could be</param>
        /// <param name="maxValue">Maximum possible value that this could be</param>
        /// <param name="bytes">How many bytes the compressed result should occupy. Must be between 1 and 4 (inclusive)</param>
        public void WriteRangedSingle(float value, float minValue, float maxValue, int bytes)
        {
            if (bytes < 1 || bytes > 4) throw new ArgumentOutOfRangeException("Result must occupy between 1 and 4 bytes!");
            if (value < minValue || value > maxValue) throw new ArgumentOutOfRangeException("Given value does not match the given constraints!");
            uint result = (uint)(((value + minValue) / (maxValue + minValue)) * ((0x100 * bytes) - 1));
            for (int i = 0; i < bytes; ++i) _WriteByte((byte)(result >> (i << 3)));
        }

        /// <summary>
        /// Write a double-precision floating point value to the stream. The value is between (inclusive) the minValue and maxValue.
        /// </summary>
        /// <param name="value">Value to write</param>
        /// <param name="minValue">Minimum value that this value could be</param>
        /// <param name="maxValue">Maximum possible value that this could be</param>
        /// <param name="bytes">How many bytes the compressed result should occupy. Must be between 1 and 8 (inclusive)</param>
        public void WriteRangedDouble(double value, double minValue, double maxValue, int bytes)
        {
            if (bytes < 1 || bytes > 8) throw new ArgumentOutOfRangeException("Result must occupy between 1 and 8 bytes!");
            if (value < minValue || value > maxValue) throw new ArgumentOutOfRangeException("Given value does not match the given constraints!");
            ulong result = (ulong)(((value + minValue) / (maxValue + minValue)) * ((0x100 * bytes) - 1));
            for (int i = 0; i < bytes; ++i) _WriteByte((byte)(result >> (i << 3)));
        }

        /// <summary>
        /// Write a rotation to the stream.
        /// </summary>
        /// <param name="rotation">Rotation to write</param>
        /// <param name="bytesPerAngle">How many bytes each written angle should occupy. Must be between 1 and 4 (inclusive)</param>
        public void WriteRotation(Quaternion rotation, int bytesPerAngle)
        {
            if (bytesPerAngle < 1 || bytesPerAngle > 4) throw new ArgumentOutOfRangeException("Bytes per angle must be at least 1 byte and at most 4 bytes!");
            if (bytesPerAngle == 4) WriteVector3(rotation.eulerAngles);
            else
            {
                Vector3 rot = rotation.eulerAngles;
                WriteRangedSingle(rot.x, 0f, 360f, bytesPerAngle);
                WriteRangedSingle(rot.y, 0f, 360f, bytesPerAngle);
                WriteRangedSingle(rot.z, 0f, 360f, bytesPerAngle);
            }
        }

        /// <summary>
        /// Read a single-precision floating point value from the stream.
        /// </summary>
        /// <returns>The read value</returns>
        public float ReadSingle()
        {
<<<<<<< HEAD
            uint read = ReadUInt32();
            lock (holder_f)
                lock (holder_i)
                {
                    holder_i[0] = read;
                    Buffer.BlockCopy(holder_i, 0, holder_f, 0, 4);
                    return holder_f[0];
                }
=======
            return new UIntFloat
            {
                uintValue = ReadUInt32()
            }.floatValue;
>>>>>>> 46331638
        }


        /// <summary>
        /// Read a double-precision floating point value from the stream.
        /// </summary>
        /// <returns>The read value</returns>
        public double ReadDouble()
        {
<<<<<<< HEAD
            ulong read = ReadUInt64();
            lock (holder_d)
                lock (holder_l)
                {
                    holder_l[0] = read;
                    Buffer.BlockCopy(holder_l, 0, holder_d, 0, 8);
                    return holder_d[0];
                }
=======
            return new UIntFloat
            {
                ulongValue = ReadUInt64()
            }.doubleValue;
>>>>>>> 46331638
        }

        /// <summary>
        /// Read a single-precision floating point value from the stream from a varint
        /// </summary>
        /// <returns>The read value</returns>
        public float ReadSinglePacked()
        {
<<<<<<< HEAD
            uint read = ReadUInt32Packed();
            lock (holder_f)
                lock (holder_i)
                {
                    holder_i[0] = BinaryHelpers.SwapEndian(read);
                    Buffer.BlockCopy(holder_i, 0, holder_f, 0, 4);
                    return holder_f[0];
                }
=======
            return new UIntFloat
            {
                uintValue = ReadUInt32Packed()
            }.floatValue;
>>>>>>> 46331638
        }

        /// <summary>
        /// Read a double-precision floating point value from the stream as a varint
        /// </summary>
        /// <returns>The read value</returns>
        public double ReadDoublePacked()
        {
<<<<<<< HEAD
            ulong read = ReadUInt64Packed();
            lock (holder_d)
                lock (holder_l)
                {
                    holder_l[0] = BinaryHelpers.SwapEndian(read);
                    Buffer.BlockCopy(holder_l, 0, holder_d, 0, 8);
                    return holder_d[0];
                }
=======
            return new UIntFloat
            {
                ulongValue = ReadUInt64Packed()
            }.doubleValue;
>>>>>>> 46331638
        }

        /// <summary>
        /// Read a Vector2 from the stream.
        /// </summary>
        /// <returns>The Vector2 read from the stream.</returns>
        public Vector2 ReadVector2() => new Vector2(ReadSingle(), ReadSingle());

        /// <summary>
        /// Read a Vector2 from the stream.
        /// </summary>
        /// <returns>The Vector2 read from the stream.</returns>
        public Vector2 ReadVector2Packed() => new Vector2(ReadSinglePacked(), ReadSinglePacked());

        /// <summary>
        /// Read a Vector3 from the stream.
        /// </summary>
        /// <returns>The Vector3 read from the stream.</returns>
        public Vector3 ReadVector3() => new Vector3(ReadSingle(), ReadSingle(), ReadSingle());

        /// <summary>
        /// Read a Vector3 from the stream.
        /// </summary>
        /// <returns>The Vector3 read from the stream.</returns>
        public Vector3 ReadVector3Packed() => new Vector3(ReadSinglePacked(), ReadSinglePacked(), ReadSinglePacked());

        /// <summary>
        /// Read a Vector4 from the stream.
        /// </summary>
        /// <returns>The Vector4 read from the stream.</returns>
        public Vector4 ReadVector4() => new Vector4(ReadSingle(), ReadSingle(), ReadSingle(), ReadSingle());

        /// <summary>
        /// Read a Vector4 from the stream.
        /// </summary>
        /// <returns>The Vector4 read from the stream.</returns>
        public Vector4 ReadVector4Packed() => new Vector4(ReadSinglePacked(), ReadSinglePacked(), ReadSinglePacked(), ReadSinglePacked());

        /// <summary>
        /// Read a Color from the stream.
        /// </summary>
        /// <returns>The Color read from the stream.</returns>
        public Color ReadColor() => new Color(ReadSingle(), ReadSingle(), ReadSingle(), ReadSingle());

        /// <summary>
        /// Read a Color from the stream.
        /// </summary>
        /// <returns>The Color read from the stream.</returns>
        public Color ReadColorPacked() => new Color(ReadSinglePacked(), ReadSinglePacked(), ReadSinglePacked(), ReadSinglePacked());

        /// <summary>
        /// Read a Color32 from the stream.
        /// </summary>
        /// <returns>The Color32 read from the stream.</returns>
        public Color32 ReadColor32() => new Color32((byte)ReadByte(), (byte)ReadByte(), (byte)ReadByte(), (byte)ReadByte());

        /// <summary>
        /// Read a Ray from the stream.
        /// </summary>
        /// <returns>The Ray read from the stream.</returns>
        public Ray ReadRay() => new Ray(ReadVector3(), ReadVector3());

        /// <summary>
        /// Read a Ray from the stream.
        /// </summary>
        /// <returns>The Ray read from the stream.</returns>
        public Ray ReadRayPacked() => new Ray(ReadVector3Packed(), ReadVector3Packed());

        /// <summary>
        /// Read a single-precision floating point value from the stream. The value is between (inclusive) the minValue and maxValue.
        /// </summary>
        /// <param name="minValue">Minimum value that this value could be</param>
        /// <param name="maxValue">Maximum possible value that this could be</param>
        /// <param name="bytes">How many bytes the compressed value occupies. Must be between 1 and 4 (inclusive)</param>
        /// <returns>The read value</returns>
        public float ReadRangedSingle(float minValue, float maxValue, int bytes)
        {
            if (bytes < 1 || bytes > 4) throw new ArgumentOutOfRangeException("Result must occupy between 1 and 4 bytes!");
            uint read = 0;
            for (int i = 0; i < bytes; ++i) read |= (uint)_ReadByte() << (i << 3);
            return (((float)read / ((0x100 * bytes) - 1)) * (minValue + maxValue)) - minValue;
        }

        /// <summary>
        /// read a double-precision floating point value from the stream. The value is between (inclusive) the minValue and maxValue.
        /// </summary>
        /// <param name="minValue">Minimum value that this value could be</param>
        /// <param name="maxValue">Maximum possible value that this could be</param>
        /// <param name="bytes">How many bytes the compressed value occupies. Must be between 1 and 8 (inclusive)</param>
        /// <returns>The read value</returns>
        public double ReadRangedDouble(double minValue, double maxValue, int bytes)
        {
            if (bytes < 1 || bytes > 8) throw new ArgumentOutOfRangeException("Result must occupy between 1 and 8 bytes!");
            ulong read = 0;
            for (int i = 0; i < bytes; ++i) read |= (ulong)_ReadByte() << (i << 3);
            return (((double)read / ((0x100 * bytes) - 1)) * (minValue + maxValue)) - minValue;
        }

        /// <summary>
        /// Read a rotation from the stream.
        /// </summary>
        /// <param name="bytesPerAngle">How many bytes each angle occupies. Must be between 1 and 4 (inclusive)</param>
        /// <returns>The rotation read from the stream</returns>
        public Quaternion ReadRotation(int bytesPerAngle)
        {
            if (bytesPerAngle < 1 || bytesPerAngle > 4) throw new ArgumentOutOfRangeException("Bytes per angle must be at least 1 byte and at most 4 bytes!");
            if (bytesPerAngle == 4) return Quaternion.Euler(ReadVector3());
            else return Quaternion.Euler(
                ReadRangedSingle(0f, 360f, bytesPerAngle),  // X
                ReadRangedSingle(0f, 360f, bytesPerAngle),  // Y
                ReadRangedSingle(0f, 360f, bytesPerAngle)   // Z
                );
        }

        /// <summary>
        /// Write the lower half (lower nibble) of a byte.
        /// </summary>
        /// <param name="value">Value containing nibble to write.</param>
        public void WriteNibble(byte value)
        {
            if (BitAligned)
            {
                WriteIntByte((value & 0x0F) | (target[Position] & 0xF0));
                BitPosition -= 4;
            }
            else
            {
                value &= 0x0F;
                int offset = (int)(BitPosition & 7), offset_inv = 8 - offset;
                target[Position] = (byte)((target[Position] & (0xFF >> offset_inv)) | (byte)(value << offset));
                if (offset > 4) target[Position + 1] = (byte)((target[Position + 1] & (0xFF << (offset & 3))) | (byte)(value >> offset_inv));
                BitPosition += 4;
            }
            UpdateLength();
        }
        /// <summary>
        /// Write either the upper or lower nibble of a byte to the stream.
        /// </summary>
        /// <param name="value">Value holding the nibble</param>
        /// <param name="upper">Whether or not the upper nibble should be written. True to write the four high bits, else writes the four low bits.</param>
        public void WriteNibble(byte value, bool upper) => WriteNibble((byte)(value >> (upper ? 4 : 0)));

        /// <summary>
        /// Write s certain amount of bits to the stream.
        /// </summary>
        /// <param name="value">Value to get bits from.</param>
        /// <param name="bitCount">Amount of bits to write</param>
        public void WriteBits(ulong value, int bitCount)
        {
            if (BitPosition + (ulong)bitCount > ((ulong)target.LongLength << 3)) Grow(Div8Ceil(BitPosition + (ulong)bitCount));
            if (bitCount > 64) throw new ArgumentOutOfRangeException("Cannot read more than 64 bits from a 64-bit value!");
            if (bitCount < 0) throw new ArgumentOutOfRangeException("Cannot read fewer than 0 bits!");
            int count = 0;
            for(; count+8<bitCount; count += 8) _WriteULongByte(value >> count);
            BitPosition += (ulong)count;
            if ((bitCount & 7) != 0) _WriteBits((byte)(value >> count), bitCount & 7);
            BitPosition += (ulong)bitCount & 7UL;
            UpdateLength();
        }
        /// <summary>
        /// Write bits to stream. This does not update the current Length of the stream.
        /// </summary>
        /// <param name="value">Value to get bits from.</param>
        /// <param name="bitCount">Amount of bits to write.</param>
        private void _WriteBits(byte value, int bitCount)
        {
            if (BitPosition + (ulong)bitCount > ((ulong)target.LongLength << 3)) Grow(1);
            if (bitCount > 8) throw new ArgumentOutOfRangeException("Cannot read more than 8 bits from a 8-bit value!");
            if (bitCount < 0) throw new ArgumentOutOfRangeException("Cannot read fewer than 0 bits!");
            int offset = (int)(BitPosition & 7UL), offset_inv = 8 - offset;
            value &= (byte)(0xFF >> (8 - bitCount));
            target[Position] = (byte)(
                    (target[Position] & (0xFF >> offset_inv)) |             // Bits prior to value (lower)
                    (target[Position] & (0xFF << (offset + bitCount))) |    // Bits after value (higher)
                    (value << offset)                                         // Bits to write
                );
            if (bitCount + offset > 8)
                target[Position + 1] = (byte)(
                        (target[Position + 1] & (0xFF << ((bitCount + offset) & 7))) |  // Bits after upper part of value (higher)
                        (value >> (16 - bitCount - offset))                             // upper part of value
                    );
            BitPosition += (ulong)bitCount;
        }

        /// <summary>
        /// Read a certain amount of bits from the stream.
        /// </summary>
        /// <param name="bitCount">How many bits to read. Minimum 0, maximum 8.</param>
        /// <returns>The bits that were read</returns>
        public ulong ReadBits(int bitCount)
        {
            if (bitCount > 64) throw new ArgumentOutOfRangeException("Cannot read more than 64 bits into a 64-bit value!");
            if (bitCount < 0) throw new ArgumentOutOfRangeException("Cannot read fewer than 0 bits!");
            ulong read = 0;
            for(int i = 0; i+8<bitCount; i+=8) read |= (ulong)_ReadByte() << i;
            BitPosition += (ulong)bitCount & ~7UL;
            read |= (ulong)ReadByteBits(bitCount & 7) << (bitCount & ~7);
            return read;
        }

        /// <summary>
        /// Read a certain amount of bits from the stream.
        /// </summary>
        /// <param name="bitCount">How many bits to read. Minimum 0, maximum 64.</param>
        /// <returns>The bits that were read</returns>
        public byte ReadByteBits(int bitCount)
        {
            if (bitCount > 8) throw new ArgumentOutOfRangeException("Cannot read more than 8 bits into an 8-bit value!");
            if (bitCount < 0) throw new ArgumentOutOfRangeException("Cannot read fewer than 0 bits!");
            byte result = 0;
            for (int i = 0; i < 8; ++i) result |= (byte)(((target[(BitPosition + (ulong)i)>>3] >> (int)((BitPosition+(ulong)i) & 7)) & 1) << i);
            BitPosition += (ulong)bitCount;
            return result;
        }

        /// <summary>
        /// Read a nibble (4 bits) from the stream.
        /// </summary>
        /// <param name="asUpper">Whether or not the nibble should be left-shifted by 4 bits</param>
        /// <returns>The nibble that was read</returns>
        public byte ReadNibble(bool asUpper)
        {
            byte result = (byte)(
                ((target[BitPosition >> 3] >> (int)(BitPosition & 7UL)) & 1) |
                (((target[(BitPosition + 1UL) >> 3] >> (int)((BitPosition + 1UL) & 7UL)) & 1) << 1) |
                (((target[(BitPosition + 2UL) >> 3] >> (int)((BitPosition + 2UL) & 7UL)) & 1) << 2) |
                (((target[(BitPosition + 3UL) >> 3] >> (int)((BitPosition + 3UL) & 7UL)) & 1) << 3)
                );
            if (asUpper) result <<= 4;
            return result;
        }

        // Marginally faster than the one that accepts a bool
        /// <summary>
        /// Read a nibble (4 bits) from the stream.
        /// </summary>
        /// <returns>The nibble that was read</returns>
        public byte ReadNibble() => (byte)(
                ((target[BitPosition >> 3] >> (int)(BitPosition & 7UL)) & 1) |
                (((target[(BitPosition + 1UL) >> 3] >> (int)((BitPosition + 1UL) & 7UL)) & 1) << 1) |
                (((target[(BitPosition + 2UL) >> 3] >> (int)((BitPosition + 2UL) & 7UL)) & 1) << 2) |
                (((target[(BitPosition + 3UL) >> 3] >> (int)((BitPosition + 3UL) & 7UL)) & 1) << 3)
                );

        /// <summary>
        /// Write bits to stream.
        /// </summary>
        /// <param name="value">Value to get bits from.</param>
        /// <param name="bitCount">Amount of bits to write.</param>
        public void WriteBits(byte value, int bitCount)
        {
            _WriteBits(value, bitCount);
            UpdateLength();
        }

        /// <summary>
        /// Write a signed byte to the stream.
        /// </summary>
        /// <param name="value">Value to write</param>
        public void WriteSByte(sbyte value) => WriteByte((byte)value);

        /// <summary>
        /// Write a single character to the stream.
        /// </summary>
        /// <param name="c">Character to write</param>
        public void WriteChar(char c) => WriteUInt16(c);

        /// <summary>
        /// Write an unsigned short (UInt16) to the stream.
        /// </summary>
        /// <param name="value">Value to write</param>
        public void WriteUInt16(ushort value)
        {
            _WriteByte((byte)value);
            _WriteByte((byte)(value >> 8));
            UpdateLength();
        }
        /// <summary>
        /// Write a signed short (Int16) to the stream.
        /// </summary>
        /// <param name="value">Value to write</param>
        public void WriteInt16(short value) => WriteUInt16((ushort)value);
        /// <summary>
        /// Write an unsigned int (UInt32) to the stream.
        /// </summary>
        /// <param name="value">Value to write</param>
        public void WriteUInt32(uint value)
        {
            _WriteByte((byte)value);
            _WriteByte((byte)(value >> 8));
            _WriteByte((byte)(value >> 16));
            _WriteByte((byte)(value >> 24));
            UpdateLength();
        }
        /// <summary>
        /// Write a signed int (Int32) to the stream.
        /// </summary>
        /// <param name="value">Value to write</param>
        public void WriteInt32(int value) => WriteUInt32((uint)value);
        /// <summary>
        /// Write an unsigned long (UInt64) to the stream.
        /// </summary>
        /// <param name="value">Value to write</param>
        public void WriteUInt64(ulong value)
        {
            _WriteByte((byte)value);
            _WriteByte((byte)(value >> 8));
            _WriteByte((byte)(value >> 16));
            _WriteByte((byte)(value >> 24));
            _WriteByte((byte)(value >> 32));
            _WriteByte((byte)(value >> 40));
            _WriteByte((byte)(value >> 48));
            _WriteByte((byte)(value >> 56));
            UpdateLength();
        }
        /// <summary>
        /// Write a signed long (Int64) to the stream.
        /// </summary>
        /// <param name="value">Value to write</param>
        public void WriteInt64(long value) => WriteUInt64((ulong)value);

        /// <summary>
        /// Write a signed short (Int16) as a ZigZag encoded varint to the stream.
        /// </summary>
        /// <param name="value">Value to write</param>
        public void WriteInt16Packed(short value) => WriteInt64Packed(value);
        /// <summary>
        /// Write an unsigned short (UInt16) as a varint to the stream.
        /// </summary>
        /// <param name="value">Value to write</param>
        public void WriteUInt16Packed(ushort value) => WriteUInt64Packed(value);
        /// <summary>
        /// Write a two-byte character as a varint to the stream.
        /// </summary>
        /// <param name="c">Value to write</param>
        public void WriteCharPacked(char c) => WriteUInt16Packed(c);
        /// <summary>
        /// Write a signed int (Int32) as a ZigZag encoded varint to the stream.
        /// </summary>
        /// <param name="value">Value to write</param>
        public void WriteInt32Packed(int value) => WriteInt64Packed(value);
        /// <summary>
        /// Write an unsigned int (UInt32) as a varint to the stream.
        /// </summary>
        /// <param name="value">Value to write</param>
        public void WriteUInt32Packed(uint value) => WriteUInt64Packed(value);
        /// <summary>
        /// Write a signed long (Int64) as a ZigZag encoded varint to the stream.
        /// </summary>
        /// <param name="value">Value to write</param>
        public void WriteInt64Packed(long value) => WriteUInt64Packed(ZigZagEncode(value));
        /// <summary>
        /// Write an unsigned long (UInt64) as a varint to the stream.
        /// </summary>
        /// <param name="value">Value to write</param>
        public void WriteUInt64Packed(ulong value)
        {
            int grow = VarIntSize(value);
            if (Position + grow > target.LongLength) Grow(grow);
            if (value <= 240) _WriteULongByte(value);
            else if (value <= 2287)
            {
                _WriteULongByte(((value - 240) >> 8) + 241);
                _WriteULongByte(value - 240);
            }
            else if (value <= 67823)
            {
                _WriteULongByte(249);
                _WriteULongByte((value - 2288) >> 8);
                _WriteULongByte(value - 2288);
            }
            else
            {
                ulong header = 255;
                ulong match = 0x00FF_FFFF_FFFF_FFFFUL;
                while (value <= match)
                {
                    --header;
                    match >>= 8;
                }
                _WriteULongByte(header);
                int max = (int)(header - 247);
                for (int i = 0; i < max; ++i) _WriteULongByte(value >> (i << 3));
            }
            UpdateLength();
        }
        /// <summary>
        /// Read an unsigned short (UInt16) from the stream.
        /// </summary>
        /// <returns>Value read from stream.</returns>
        public ushort ReadUInt16() => (ushort)(_ReadByte() | (_ReadByte() << 8));
        /// <summary>
        /// Read a signed short (Int16) from the stream.
        /// </summary>
        /// <returns>Value read from stream.</returns>
        public short ReadInt16() => (short)ReadUInt16();
        /// <summary>
        /// Read a single character from the stream
        /// </summary>
        /// <returns>Value read from stream.</returns>
        public char ReadChar() => (char)ReadUInt16();
        /// <summary>
        /// Read an unsigned int (UInt32) from the stream.
        /// </summary>
        /// <returns>Value read from stream.</returns>
        public uint ReadUInt32() => (uint)(_ReadByte() | (_ReadByte() << 8) | (_ReadByte() << 16) | (_ReadByte() << 24));
        /// <summary>
        /// Read a signed int (Int32) from the stream.
        /// </summary>
        /// <returns>Value read from stream.</returns>
        public int ReadInt32() => (int)ReadUInt32();
        /// <summary>
        /// Read an unsigned long (UInt64) from the stream.
        /// </summary>
        /// <returns>Value read from stream.</returns>
        public ulong ReadUInt64() => (
                _ReadByte() |
                ((ulong)_ReadByte() << 8) |
                ((ulong)_ReadByte() << 16) |
                ((ulong)_ReadByte() << 24) |
                ((ulong)_ReadByte() << 32) |
                ((ulong)_ReadByte() << 40) |
                ((ulong)_ReadByte() << 48) |
                ((ulong)_ReadByte() << 56)
                );
        /// <summary>
        /// Read a signed long (Int64) from the stream.
        /// </summary>
        /// <returns>Value read from stream.</returns>
        public long ReadInt64() => (long)ReadUInt64();

        /// <summary>
        /// Read a ZigZag encoded varint signed short (Int16) from the stream.
        /// </summary>
        /// <returns>Decoded un-varinted value.</returns>
        public short ReadInt16Packed() => (short)ZigZagDecode(ReadUInt64Packed());
        /// <summary>
        /// Read a varint unsigned short (UInt16) from the stream.
        /// </summary>
        /// <returns>Un-varinted value.</returns>
        public ushort ReadUInt16Packed() => (ushort)ReadUInt64Packed();
        /// <summary>
        /// Read a varint two-byte character from the stream.
        /// </summary>
        /// <returns>Un-varinted value.</returns>
        public char ReadCharPacked() => (char)ReadUInt16Packed();
        /// <summary>
        /// Read a ZigZag encoded varint signed int (Int32) from the stream.
        /// </summary>
        /// <returns>Decoded un-varinted value.</returns>
        public int ReadInt32Packed() => (int)ZigZagDecode(ReadUInt64Packed());
        /// <summary>
        /// Read a varint unsigned int (UInt32) from the stream.
        /// </summary>
        /// <returns>Un-varinted value.</returns>
        public uint ReadUInt32Packed() => (uint)ReadUInt64Packed();
        /// <summary>
        /// Read a ZigZag encoded varint signed long(Int64) from the stream.
        /// </summary>
        /// <returns>Decoded un-varinted value.</returns>
        public long ReadInt64Packed() => ZigZagDecode(ReadUInt64Packed());
        /// <summary>
        /// Read a varint unsigned long (UInt64) from the stream.
        /// </summary>
        /// <returns>Un-varinted value.</returns>
        public ulong ReadUInt64Packed()
        {
            ulong header = _ReadByte();
            if (header <= 240) return header;
            if (header <= 248) return 240 + ((header - 241) << 8) + _ReadByte();
            if (header == 249) return 2288UL + (ulong)(_ReadByte() << 8) + _ReadByte();
            ulong res = _ReadByte() | ((ulong)_ReadByte() << 8) | ((ulong)_ReadByte() << 16);
            int cmp = 2;
            int hdr = (int)(header - 247);
            while (hdr > ++cmp) res |= (ulong)_ReadByte() << (cmp << 3);
            return res;
        }
        /// <summary>
        /// Read a single bit from the stream.
        /// </summary>
        /// <returns>A bit in bool format. (True represents 1, False represents 0)</returns>
        public bool ReadBit() => (target[Position] & (1 << (int)(BitPosition++ & 7))) != 0;

        /// <summary>
        /// Helper method that casts a value to a byte and passes is to _WriteMisaligned. This does not update the current Length of the stream.
        /// </summary>
        /// <param name="value">Value to write</param>
        private void _WriteULongByteMisaligned(ulong value) => _WriteMisaligned((byte)value);
        /// <summary>
        /// Write a misaligned byte. NOTE: Using this when the bit position isn't byte-misaligned may cause an IndexOutOfBoundsException! This does not update the current Length of the stream.
        /// </summary>
        /// <param name="value">Value to write</param>
        private void _WriteMisaligned(byte value)
        {
            int off = (int)(BitPosition & 7);
            int shift1 = 8 - off;
            target[Position + 1] = (byte)((target[Position + 1] & (0xFF << off)) | (value >> shift1));
            target[Position] = (byte)((target[Position] & (0xFF >> shift1)) | (value << off));

            BitPosition += 8;
        }

        /// <summary>
        /// Helper method that casts a value to a byte and passes is to _WriteMisaligned
        /// </summary>
        /// <param name="value">Value to write</param>
        private void WriteULongByteMisaligned(ulong value) => WriteMisaligned((byte)value);
        /// <summary>
        /// Write a misaligned byte. NOTE: Using this when the bit position isn't byte-misaligned may cause an IndexOutOfBoundsException!
        /// </summary>
        /// <param name="value">Value to write</param>
        private void WriteMisaligned(byte value)
        {
            _WriteMisaligned(value);
            UpdateLength();
        }
        /// <summary>
        /// Write a byte (in an int format) to the stream. This does not update the current Length of the stream.
        /// </summary>
        /// <param name="value">Value to write</param>
        private void _WriteIntByte(int value) => _WriteByte((byte)value);
        /// <summary>
        /// Write a byte (in a ulong format) to the stream. This does not update the current Length of the stream.
        /// </summary>
        /// <param name="byteValue">Value to write</param>
        private void _WriteULongByte(ulong byteValue) => _WriteByte((byte)byteValue);
        /// <summary>
        /// Write a byte to the stream. This does not update the current Length of the stream.
        /// </summary>
        /// <param name="value">Value to write</param>
        private void _WriteByte(byte value)
        {
            if (Div8Ceil(BitPosition) == target.LongLength) Grow(1);
            if (BitAligned)
            {
                target[Position] = value;
                BitPosition += 8;
            }
            else _WriteMisaligned(value);
            UpdateLength();
        }

        /// <summary>
        /// Write a byte (in an int format) to the stream.
        /// </summary>
        /// <param name="value">Value to write</param>
        private void WriteIntByte(int value) => WriteByte((byte)value);
        /// <summary>
        /// Write a byte (in a ulong format) to the stream.
        /// </summary>
        /// <param name="byteValue">Value to write</param>
        private void WriteULongByte(ulong byteValue) => WriteByte((byte)byteValue);
        /// <summary>
        /// Write a byte to the stream.
        /// </summary>
        /// <param name="value">Value to write</param>
        public override void WriteByte(byte value)
        {
            _WriteByte(value);
            UpdateLength();
        }

        // As it turns out, strings cannot be treated as char arrays, since strings use pointers to store data rather than C# arrays
        public void WriteString(string s, bool knownLength = false)
        {
            if (!knownLength) WriteUInt64Packed((ulong)s.Length);
            int target = s.Length;
            for (int i = 0; i < target; ++i) WriteChar(s[i]);
        }

        public void WriteStringPacked(string s, bool knownLength = false)
        {
            if (!knownLength) WriteUInt64Packed((ulong)s.Length);
            int target = s.Length;
            for (int i = 0; i < target; ++i) WriteCharPacked(s[i]);
        }

        public void WriteStringDiff(string write, string compare, bool knownLength = false)
        {

#if !ARRAY_DIFF_ALLOW_RESIZE
            if (write.Length != compare.Length) throw new ArgumentException("Mismatched string lengths");
#endif
            if (!knownLength) WriteUInt64Packed((ulong)write.Length);

            // Premapping
#if ARRAY_WRITE_PREMAP
            int target;
#if ARRAY_DIFF_ALLOW_RESIZE
            target = Math.Min(write.Length, compare.Length);
#else
            target = a1.Length;
#endif
            for (int i = 0; i < target; ++i) WriteBit(write[i] != compare[i]);
#endif
            for(int i = 0; i<target; ++i)
            {

                bool b = write[i] == compare[i];
#if !ARRAY_WRITE_PREMAP
                WriteBit(!b);
#endif
                if (b) WriteChar(write[i]);
            }
        }

        public void WriteStringPackedDiff(string write, string compare, bool knownLength = false)
        {

#if !ARRAY_DIFF_ALLOW_RESIZE
            if (write.Length != compare.Length) throw new ArgumentException("Mismatched string lengths");
#endif
            if (!knownLength) WriteUInt64Packed((ulong)write.Length);

            // Premapping
#if ARRAY_WRITE_PREMAP
            int target;
#if ARRAY_DIFF_ALLOW_RESIZE
            target = Math.Min(write.Length, compare.Length);
#else
            target = a1.Length;
#endif
            for (int i = 0; i < target; ++i) WriteBit(write[i] != compare[i]);
#endif
            for (int i = 0; i < target; ++i)
            {

                bool b = write[i] == compare[i];
#if !ARRAY_WRITE_PREMAP
                WriteBit(!b);
#endif
                if (b) WriteCharPacked(write[i]);
            }
        }

#if ARRAY_RESOLVE_IMPLICIT
        public void WriteArray(Array a, long count = -1, bool knownSize = false)
        {
            Type arrayType = a.GetType();

            if (arrayType == typeof(byte[])) WriteByteArray(a as byte[], count, knownSize);
            else if (arrayType == typeof(short[])) WriteShortArray(a as short[], count, knownSize);
            else if (arrayType == typeof(ushort[])) WriteUShortArray(a as ushort[], count, knownSize);
            else if (arrayType == typeof(char[])) WriteCharArray(a as char[], count, knownSize);
            else if (arrayType == typeof(int[])) WriteIntArray(a as int[], count, knownSize);
            else if (arrayType == typeof(uint[])) WriteUIntArray(a as uint[], count, knownSize);
            else if (arrayType == typeof(long[])) WriteLongArray(a as long[], count, knownSize);
            else if (arrayType == typeof(ulong[])) WriteULongArray(a as ulong[], count, knownSize);
            else if (arrayType == typeof(float[])) WriteFloatArray(a as float[], count, knownSize);
            else if (arrayType == typeof(double[])) WriteDoubleArray(a as double[], count, knownSize);
            else throw new InvalidDataException("Unknown array type! Please serialize manually!");
        }

        public void WriteArrayDiff(Array write, Array compare, long count = -1, bool knownSize = false)
        {
            Type arrayType = write.GetType();
            if (arrayType != compare.GetType()) throw new ArrayTypeMismatchException("Cannot write diff of two differing array types");

            if (arrayType == typeof(byte[])) WriteByteArrayDiff(write as byte[], compare as byte[], count, knownSize);
            else if (arrayType == typeof(short[])) WriteShortArrayDiff(write as short[], compare as short[], count, knownSize);
            else if (arrayType == typeof(ushort[])) WriteUShortArrayDiff(write as ushort[], compare as ushort[], count, knownSize);
            else if (arrayType == typeof(char[])) WriteCharArrayDiff(write as char[], compare as char[], count, knownSize);
            else if (arrayType == typeof(int[])) WriteIntArrayDiff(write as int[], compare as int[], count, knownSize);
            else if (arrayType == typeof(uint[])) WriteUIntArrayDiff(write as uint[], compare as uint[], count, knownSize);
            else if (arrayType == typeof(long[])) WriteLongArrayDiff(write as long[], compare as long[], count, knownSize);
            else if (arrayType == typeof(ulong[])) WriteULongArrayDiff(write as ulong[], compare as ulong[], count, knownSize);
            else if (arrayType == typeof(float[])) WriteFloatArrayDiff(write as float[], compare as float[], count, knownSize);
            else if (arrayType == typeof(double[])) WriteDoubleArrayDiff(write as double[], compare as double[], count, knownSize);
            else throw new InvalidDataException("Unknown array type! Please serialize manually!");
        }
#endif

        private void CheckLengths(Array a1, Array a2)
        {
#if !ARRAY_DIFF_ALLOW_RESIZE
            if (a1.LongLength != a2.LongLength) throw new ArgumentException("Mismatched array lengths");
#endif
        }
        [Conditional("ARRAY_WRITE_PREMAP")]
        private void WritePremap(Array a1, Array a2)
        {
            long target;
#if ARRAY_DIFF_ALLOW_RESIZE
            target = Math.Min(a1.LongLength, a2.LongLength);
#else
            target = a1.LongLength;
#endif
            for (long i = 0; i < target; ++i) WriteBit(a1.GetValue(i)!=a2.GetValue(i));
        }
        private ulong WriteArraySize(Array a1, Array a2, long length, bool known)
        {
            ulong write =
                (ulong)
                        (
                            length > 0 ?
                            length :
#if ARRAY_DIFF_ALLOW_RESIZE
                            Math.Min(a1.LongLength, a2 == null ? 0 : a2.LongLength)
#else
                            a1.LongLength
#endif
                        );
            if (!known)
            {

                if (length > a1.LongLength) throw new IndexOutOfRangeException("Cannot write more data than is available");
                WriteUInt64Packed(write);
            }
            return write;
        }


        public void WriteByteArray(byte[] b, long count = -1, bool knownSize = false)
        {
            ulong target = WriteArraySize(b, null, count, knownSize);
            for (ulong i = 0; i < target; ++i) _WriteByte(b[i]);
            UpdateLength();
        }

        public void WriteByteArrayDiff(byte[] write, byte[] compare, long count = -1, bool knownSize = false)
        {
            CheckLengths(write, compare);
            ulong target = WriteArraySize(write, compare, count, knownSize);
            WritePremap(write, compare);
            for (ulong i = 0; i < target; ++i)
            {
                bool b = write[i] == compare[i];
#if !ARRAY_WRITE_PREMAP
                WriteBit(!b);
#endif
                if(b) WriteByte(write[i]);
            }
        }

        public void WriteShortArray(short[] b, long count = -1, bool knownSize = false)
        {
            ulong target = WriteArraySize(b, null, count, knownSize);
            for (ulong i = 0; i < target; ++i) WriteInt16(b[i]);
        }

        public void WriteShortArrayDiff(short[] write, short[] compare, long count = -1, bool knownSize = false)
        {
            CheckLengths(write, compare);
            ulong target = WriteArraySize(write, compare, count, knownSize);
            WritePremap(write, compare);
            for (ulong i = 0; i < target; ++i)
            {
                bool b = write[i] == compare[i];
#if !ARRAY_WRITE_PREMAP
                WriteBit(!b);
#endif
                if (b) WriteInt16(write[i]);
            }
        }

        public void WriteUShortArray(ushort[] b, long count = -1, bool knownSize = false)
        {
            ulong target = WriteArraySize(b, null, count, knownSize);
            for (ulong i = 0; i < target; ++i) WriteUInt16(b[i]);
        }

        public void WriteUShortArrayDiff(ushort[] write, ushort[] compare, long count = -1, bool knownSize = false)
        {
            CheckLengths(write, compare);
            ulong target = WriteArraySize(write, compare, count, knownSize);
            WritePremap(write, compare);
            for (ulong i = 0; i < target; ++i)
            {
                bool b = write[i] == compare[i];
#if !ARRAY_WRITE_PREMAP
                WriteBit(!b);
#endif
                if (b) WriteUInt16(write[i]);
            }
        }

        public void WriteCharArray(char[] b, long count = -1, bool knownSize = false)
        {
            ulong target = WriteArraySize(b, null, count, knownSize);
            for (ulong i = 0; i < target; ++i) WriteChar(b[i]);
        }

        public void WriteCharArrayDiff(char[] write, char[] compare, long count = -1, bool knownSize = false)
        {
            CheckLengths(write, compare);
            ulong target = WriteArraySize(write, compare, count, knownSize);
            WritePremap(write, compare);
            for (ulong i = 0; i < target; ++i)
            {
                bool b = write[i] == compare[i];
#if !ARRAY_WRITE_PREMAP
                WriteBit(!b);
#endif
                if (b) WriteChar(write[i]);
            }
        }

        public void WriteIntArray(int[] b, long count = -1, bool knownSize = false)
        {
            ulong target = WriteArraySize(b, null, count, knownSize);
            for (ulong i = 0; i < target; ++i) WriteInt32(b[i]);
        }

        public void WriteIntArrayDiff(int[] write, int[] compare, long count = -1, bool knownSize = false)
        {
            CheckLengths(write, compare);
            ulong target = WriteArraySize(write, compare, count, knownSize);
            WritePremap(write, compare);
            for (ulong i = 0; i < target; ++i)
            {
                bool b = write[i] == compare[i];
#if !ARRAY_WRITE_PREMAP
                WriteBit(!b);
#endif
                if (b) WriteInt32(write[i]);
            }
        }

        public void WriteUIntArray(uint[] b, long count = -1, bool knownSize = false)
        {
            ulong target = WriteArraySize(b, null, count, knownSize);
            for (ulong i = 0; i < target; ++i) WriteUInt32(b[i]);
        }

        public void WriteUIntArrayDiff(uint[] write, uint[] compare, long count = -1, bool knownSize = false)
        {
            CheckLengths(write, compare);
            ulong target = WriteArraySize(write, compare, count, knownSize);
            WritePremap(write, compare);
            for (ulong i = 0; i < target; ++i)
            {
                bool b = write[i] == compare[i];
#if !ARRAY_WRITE_PREMAP
                WriteBit(!b);
#endif
                if (b) WriteUInt32(write[i]);
            }
        }

        public void WriteLongArray(long[] b, long count = -1, bool knownSize = false)
        {
            ulong target = WriteArraySize(b, null, count, knownSize);
            for (ulong i = 0; i < target; ++i) WriteInt64(b[i]);
        }

        public void WriteLongArrayDiff(long[] write, long[] compare, long count = -1, bool knownSize = false)
        {
            CheckLengths(write, compare);
            ulong target = WriteArraySize(write, compare, count, knownSize);
            WritePremap(write, compare);
            for (ulong i = 0; i < target; ++i)
            {
                bool b = write[i] == compare[i];
#if !ARRAY_WRITE_PREMAP
                WriteBit(!b);
#endif
                if (b) WriteInt64(write[i]);
            }
        }

        public void WriteULongArray(ulong[] b, long count = -1, bool knownSize = false)
        {
            ulong target = WriteArraySize(b, null, count, knownSize);
            for (ulong i = 0; i < target; ++i) WriteUInt64(b[i]);
        }

        public void WriteULongArrayDiff(ulong[] write, ulong[] compare, long count = -1, bool knownSize = false)
        {
            CheckLengths(write, compare);
            ulong target = WriteArraySize(write, compare, count, knownSize);
            WritePremap(write, compare);
            for (ulong i = 0; i < target; ++i)
            {
                bool b = write[i] == compare[i];
#if !ARRAY_WRITE_PREMAP
                WriteBit(!b);
#endif
                if (b) WriteUInt64(write[i]);
            }
        }

        public void WriteFloatArray(float[] b, long count = -1, bool knownSize = false)
        {
            ulong target = WriteArraySize(b, null, count, knownSize);
            for (ulong i = 0; i < target; ++i) WriteSingle(b[i]);
        }

        public void WriteFloatArrayDiff(float[] write, float[] compare, long count = -1, bool knownSize = false)
        {
            CheckLengths(write, compare);
            ulong target = WriteArraySize(write, compare, count, knownSize);
            WritePremap(write, compare);
            for (ulong i = 0; i < target; ++i)
            {
                bool b = write[i] == compare[i];
#if !ARRAY_WRITE_PREMAP
                WriteBit(!b);
#endif
                if (b) WriteSingle(write[i]);
            }
        }

        public void WriteDoubleArray(double[] b, long count = -1, bool knownSize = false)
        {
            ulong target = WriteArraySize(b, null, count, knownSize);
            for (ulong i = 0; i < target; ++i) WriteDouble(b[i]);
        }

        public void WriteDoubleArrayDiff(double[] write, double[] compare, long count = -1, bool knownSize = false)
        {
            CheckLengths(write, compare);
            ulong target = WriteArraySize(write, compare, count, knownSize);
            WritePremap(write, compare);
            for (ulong i = 0; i < target; ++i)
            {
                bool b = write[i] == compare[i];
#if !ARRAY_WRITE_PREMAP
                WriteBit(!b);
#endif
                if (b) WriteDouble(write[i]);
            }
        }





        // Packed arrays
#if ARRAY_RESOLVE_IMPLICIT
        public void WriteArrayPacked(Array a, long count = -1, bool knownSize = false)
        {
            Type arrayType = a.GetType();


#if ARRAY_WRITE_PERMISSIVE
            if (arrayType == typeof(byte[])) WriteByteArray(a as byte[], count, knownSize);
            else
#endif
            if (arrayType == typeof(short[])) WriteShortArrayPacked(a as short[], count, knownSize);
            else if (arrayType == typeof(ushort[])) WriteUShortArrayPacked(a as ushort[], count, knownSize);
            else if (arrayType == typeof(char[])) WriteCharArrayPacked(a as char[], count, knownSize);
            else if (arrayType == typeof(int[])) WriteIntArrayPacked(a as int[], count, knownSize);
            else if (arrayType == typeof(uint[])) WriteUIntArrayPacked(a as uint[], count, knownSize);
            else if (arrayType == typeof(long[])) WriteLongArrayPacked(a as long[], count, knownSize);
            else if (arrayType == typeof(ulong[])) WriteULongArrayPacked(a as ulong[], count, knownSize);
            else if (arrayType == typeof(float[])) WriteFloatArrayPacked(a as float[], count, knownSize);
            else if (arrayType == typeof(double[])) WriteDoubleArrayPacked(a as double[], count, knownSize);
            else throw new InvalidDataException("Unknown array type! Please serialize manually!");
        }

        public void WriteArrayPackedDiff(Array write, Array compare, long count = -1, bool knownSize = false)
        {
            Type arrayType = write.GetType();
            if (arrayType != compare.GetType()) throw new ArrayTypeMismatchException("Cannot write diff of two differing array types");

#if ARRAY_WRITE_PERMISSIVE
            if (arrayType == typeof(byte[])) WriteByteArrayDiff(write as byte[], compare as byte[], count, knownSize);
            else
#endif
            if (arrayType == typeof(short[])) WriteShortArrayPackedDiff(write as short[], compare as short[], count, knownSize);
            else if (arrayType == typeof(ushort[])) WriteUShortArrayPackedDiff(write as ushort[], compare as ushort[], count, knownSize);
            else if (arrayType == typeof(char[])) WriteCharArrayPackedDiff(write as char[], compare as char[], count, knownSize);
            else if (arrayType == typeof(int[])) WriteIntArrayPackedDiff(write as int[], compare as int[], count, knownSize);
            else if (arrayType == typeof(uint[])) WriteUIntArrayPackedDiff(write as uint[], compare as uint[], count, knownSize);
            else if (arrayType == typeof(long[])) WriteLongArrayPackedDiff(write as long[], compare as long[], count, knownSize);
            else if (arrayType == typeof(ulong[])) WriteULongArrayPackedDiff(write as ulong[], compare as ulong[], count, knownSize);
            else if (arrayType == typeof(float[])) WriteFloatArrayPackedDiff(write as float[], compare as float[], count, knownSize);
            else if (arrayType == typeof(double[])) WriteDoubleArrayPackedDiff(write as double[], compare as double[], count, knownSize);
            else throw new InvalidDataException("Unknown array type! Please serialize manually!");
        }
#endif

        public void WriteShortArrayPacked(short[] b, long count = -1, bool knownSize = false)
        {
            ulong target = WriteArraySize(b, null, count, knownSize);
            for (ulong i = 0; i < target; ++i) WriteInt16Packed(b[i]);
        }

        public void WriteShortArrayPackedDiff(short[] write, short[] compare, long count = -1, bool knownSize = false)
        {
            CheckLengths(write, compare);
            ulong target = WriteArraySize(write, compare, count, knownSize);
            WritePremap(write, compare);
            for (ulong i = 0; i < target; ++i)
            {
                bool b = write[i] == compare[i];
#if !ARRAY_WRITE_PREMAP
                WriteBit(!b);
#endif
                if (b) WriteInt16Packed(write[i]);
            }
        }

        public void WriteUShortArrayPacked(ushort[] b, long count = -1, bool knownSize = false)
        {
            ulong target = WriteArraySize(b, null, count, knownSize);
            for (ulong i = 0; i < target; ++i) WriteUInt16Packed(b[i]);
        }

        public void WriteUShortArrayPackedDiff(ushort[] write, ushort[] compare, long count = -1, bool knownSize = false)
        {
            CheckLengths(write, compare);
            ulong target = WriteArraySize(write, compare, count, knownSize);
            WritePremap(write, compare);
            for (ulong i = 0; i < target; ++i)
            {
                bool b = write[i] == compare[i];
#if !ARRAY_WRITE_PREMAP
                WriteBit(!b);
#endif
                if (b) WriteUInt16Packed(write[i]);
            }
        }

        public void WriteCharArrayPacked(char[] b, long count = -1, bool knownSize = false)
        {
            ulong target = WriteArraySize(b, null, count, knownSize);
            for (ulong i = 0; i < target; ++i) WriteCharPacked(b[i]);
        }

        public void WriteCharArrayPackedDiff(char[] write, char[] compare, long count = -1, bool knownSize = false)
        {
            CheckLengths(write, compare);
            ulong target = WriteArraySize(write, compare, count, knownSize);
            WritePremap(write, compare);
            for (ulong i = 0; i < target; ++i)
            {
                bool b = write[i] == compare[i];
#if !ARRAY_WRITE_PREMAP
                WriteBit(!b);
#endif
                if (b) WriteCharPacked(write[i]);
            }
        }

        public void WriteIntArrayPacked(int[] b, long count = -1, bool knownSize = false)
        {
            ulong target = WriteArraySize(b, null, count, knownSize);
            for (ulong i = 0; i < target; ++i) WriteInt32Packed(b[i]);
        }

        public void WriteIntArrayPackedDiff(int[] write, int[] compare, long count = -1, bool knownSize = false)
        {
            CheckLengths(write, compare);
            ulong target = WriteArraySize(write, compare, count, knownSize);
            WritePremap(write, compare);
            for (ulong i = 0; i < target; ++i)
            {
                bool b = write[i] == compare[i];
#if !ARRAY_WRITE_PREMAP
                WriteBit(!b);
#endif
                if (b) WriteInt32Packed(write[i]);
            }
        }

        public void WriteUIntArrayPacked(uint[] b, long count = -1, bool knownSize = false)
        {
            ulong target = WriteArraySize(b, null, count, knownSize);
            for (ulong i = 0; i < target; ++i) WriteUInt32Packed(b[i]);
        }

        public void WriteUIntArrayPackedDiff(uint[] write, uint[] compare, long count = -1, bool knownSize = false)
        {
            CheckLengths(write, compare);
            ulong target = WriteArraySize(write, compare, count, knownSize);
            WritePremap(write, compare);
            for (ulong i = 0; i < target; ++i)
            {
                bool b = write[i] == compare[i];
#if !ARRAY_WRITE_PREMAP
                WriteBit(!b);
#endif
                if (b) WriteUInt32Packed(write[i]);
            }
        }

        public void WriteLongArrayPacked(long[] b, long count = -1, bool knownSize = false)
        {
            ulong target = WriteArraySize(b, null, count, knownSize);
            for (ulong i = 0; i < target; ++i) WriteInt64Packed(b[i]);
        }

        public void WriteLongArrayPackedDiff(long[] write, long[] compare, long count = -1, bool knownSize = false)
        {
            CheckLengths(write, compare);
            ulong target = WriteArraySize(write, compare, count, knownSize);
            WritePremap(write, compare);
            for (ulong i = 0; i < target; ++i)
            {
                bool b = write[i] == compare[i];
#if !ARRAY_WRITE_PREMAP
                WriteBit(!b);
#endif
                if (b) WriteInt64Packed(write[i]);
            }
        }

        public void WriteULongArrayPacked(ulong[] b, long count = -1, bool knownSize = false)
        {
            ulong target = WriteArraySize(b, null, count, knownSize);
            for (ulong i = 0; i < target; ++i) WriteUInt64Packed(b[i]);
        }

        public void WriteULongArrayPackedDiff(ulong[] write, ulong[] compare, long count = -1, bool knownSize = false)
        {
            CheckLengths(write, compare);
            ulong target = WriteArraySize(write, compare, count, knownSize);
            WritePremap(write, compare);
            for (ulong i = 0; i < target; ++i)
            {
                bool b = write[i] == compare[i];
#if !ARRAY_WRITE_PREMAP
                WriteBit(!b);
#endif
                if (b) WriteUInt64Packed(write[i]);
            }
        }

        public void WriteFloatArrayPacked(float[] b, long count = -1, bool knownSize = false)
        {
            ulong target = WriteArraySize(b, null, count, knownSize);
            for (ulong i = 0; i < target; ++i) WriteSinglePacked(b[i]);
        }

        public void WriteFloatArrayPackedDiff(float[] write, float[] compare, long count = -1, bool knownSize = false)
        {
            CheckLengths(write, compare);
            ulong target = WriteArraySize(write, compare, count, knownSize);
            WritePremap(write, compare);
            for (ulong i = 0; i < target; ++i)
            {
                bool b = write[i] == compare[i];
#if !ARRAY_WRITE_PREMAP
                WriteBit(!b);
#endif
                if (b) WriteSinglePacked(write[i]);
            }
        }

        public void WriteDoubleArrayPacked(double[] b, long count = -1, bool knownSize = false)
        {
            ulong target = WriteArraySize(b, null, count, knownSize);
            for (ulong i = 0; i < target; ++i) WriteDoublePacked(b[i]);
        }

        public void WriteDoubleArrayPackedDiff(double[] write, double[] compare, long count = -1, bool knownSize = false)
        {
            CheckLengths(write, compare);
            ulong target = WriteArraySize(write, compare, count, knownSize);
            WritePremap(write, compare);
            for (ulong i = 0; i < target; ++i)
            {
                bool b = write[i] == compare[i];
#if !ARRAY_WRITE_PREMAP
                WriteBit(!b);
#endif
                if (b) WriteDoublePacked(write[i]);
            }
        }





        // Read arrays
        public byte[] ReadByteArray(byte[] readTo = null, long knownLength = -1)
        {
            if (knownLength < 0) knownLength = (long)ReadUInt64Packed();
            if (readTo == null || readTo.LongLength != knownLength) readTo = new byte[knownLength];
            for (long i = 0; i < knownLength; ++i) readTo[i] = _ReadByte();
            return readTo;
        }

        public byte[] ReadByteArrayDiff(byte[] readTo = null, long knownLength = -1)
        {
            if (knownLength < 0) knownLength = (long)ReadUInt64Packed();
            byte[] writeTo = readTo == null || readTo.LongLength != knownLength ? new byte[knownLength] : readTo;
            for (long i = 0; i < knownLength; ++i)
            {
                if (ReadBit()) {
#if ARRAY_WRITE_PREMAP
                    // Move to data section
                    BitPosition += (ulong)(knownLength - i + (i*8L));
#endif
                    // Read datum
                    writeTo[i] = _ReadByte();
#if ARRAY_WRITE_PREMAP
                    // Return to mapping section
                    BitPosition -= (ulong)(knownLength - i -1 + (i * 8L) + 8);
#endif
                }
                else if (i < readTo.LongLength) writeTo[i] = readTo[i];
            }
            return writeTo;
        }

        public short[] ReadShortArray(short[] readTo = null, long knownLength = -1)
        {
            if (knownLength < 0) knownLength = (long)ReadUInt64Packed();
            if (readTo == null || readTo.LongLength != knownLength) readTo = new short[knownLength];
            for (long i = 0; i < knownLength; ++i) readTo[i] = ReadInt16();
            return readTo;
        }

        public short[] ReadShortArrayPacked(short[] readTo = null, long knownLength = -1)
        {
            if (knownLength < 0) knownLength = (long)ReadUInt64Packed();
            if (readTo == null || readTo.LongLength != knownLength) readTo = new short[knownLength];
            for(long i = 0; i<knownLength; ++i) readTo[i] = ReadInt16Packed();
            return readTo;
        }

        public short[] ReadShortArrayDiff(short[] readTo = null, long knownLength = -1)
        {
            if (knownLength < 0) knownLength = (long)ReadUInt64Packed();
            if (readTo == null || readTo.LongLength != knownLength) readTo = new short[knownLength];
            for (long i = 0; i < knownLength; ++i)
            {
                if (ReadBit())
                {
#if ARRAY_WRITE_PREMAP
                    // Move to data section
                    BitPosition += (ulong)(knownLength - i -1 + (i * 16L));
#endif
                    // Read datum
                    readTo[i] = ReadInt16();
#if ARRAY_WRITE_PREMAP
                    // Return to mapping section
                    BitPosition -= (ulong)(knownLength - i -1 + (i * 16L) + 16);
#endif
                }
            }
            return readTo;
        }

        public short[] ReadShortArrayPackedDiff(short[] readTo = null, long knownLength = -1)
        {
            if (knownLength < 0) knownLength = (long)ReadUInt64Packed();
            short[] writeTo = readTo == null || readTo.LongLength != knownLength ? new short[knownLength] : readTo;
            ulong data = BitPosition + (ulong)knownLength;
            ulong rset;
            for (long i = 0; i < knownLength; ++i)
            {
                if (ReadBit())
                {
#if ARRAY_WRITE_PREMAP
                    // Move to data section
                    rset = BitPosition;
                    BitPosition = data;
#endif
                    // Read datum
                    writeTo[i] = ReadInt16Packed();
#if ARRAY_WRITE_PREMAP
                    // Return to mapping section
                    data = BitPosition;
                    BitPosition = rset;
#endif
                }
                else if (i < readTo.LongLength) writeTo[i] = readTo[i];
            }
            return writeTo;
        }

        public ushort[] ReadUShortArray(ushort[] readTo = null, long knownLength = -1)
        {
            if (knownLength < 0) knownLength = (long)ReadUInt64Packed();
            if (readTo == null || readTo.LongLength != knownLength) readTo = new ushort[knownLength];
            for (long i = 0; i < knownLength; ++i) readTo[i] = ReadUInt16();
            return readTo;
        }

        public ushort[] ReadUShortArrayPacked(ushort[] readTo = null, long knownLength = -1)
        {
            if (knownLength < 0) knownLength = (long)ReadUInt64Packed();
            if (readTo == null || readTo.LongLength != knownLength) readTo = new ushort[knownLength];
            for (long i = 0; i < knownLength; ++i) readTo[i] = ReadUInt16Packed();
            return readTo;
        }

        public ushort[] ReadUShortArrayDiff(ushort[] readTo = null, long knownLength = -1)
        {
            if (knownLength < 0) knownLength = (long)ReadUInt64Packed();
            if (readTo == null || readTo.LongLength != knownLength) readTo = new ushort[knownLength];
            for (long i = 0; i < knownLength; ++i)
            {
                if (ReadBit())
                {
#if ARRAY_WRITE_PREMAP
                    // Move to data section
                    BitPosition += (ulong)(knownLength - i -1 + (i * 16L));
#endif
                    // Read datum
                    readTo[i] = ReadUInt16();
#if ARRAY_WRITE_PREMAP
                    // Return to mapping section
                    BitPosition -= (ulong)(knownLength - i -1 + (i * 16L) + 16);
#endif
                }
            }
            return readTo;
        }

        public ushort[] ReadUShortArrayPackedDiff(ushort[] readTo = null, long knownLength = -1)
        {
            if (knownLength < 0) knownLength = (long)ReadUInt64Packed();
            ushort[] writeTo = readTo == null || readTo.LongLength != knownLength ? new ushort[knownLength] : readTo;
            ulong data = BitPosition + (ulong)knownLength;
            ulong rset;
            for (long i = 0; i < knownLength; ++i)
            {
                if (ReadBit())
                {
#if ARRAY_WRITE_PREMAP
                    // Move to data section
                    rset = BitPosition;
                    BitPosition = data;
#endif
                    // Read datum
                    writeTo[i] = ReadUInt16Packed();
#if ARRAY_WRITE_PREMAP
                    // Return to mapping section
                    data = BitPosition;
                    BitPosition = rset;
#endif
                }
                else if (i < readTo.LongLength) writeTo[i] = readTo[i];
            }
            return writeTo;
        }

        public int[] ReadIntArray(int[] readTo = null, long knownLength = -1)
        {
            if (knownLength < 0) knownLength = (long)ReadUInt64Packed();
            if (readTo == null || readTo.LongLength != knownLength) readTo = new int[knownLength];
            for (long i = 0; i < knownLength; ++i) readTo[i] = ReadInt32();
            return readTo;
        }

        public int[] ReadIntArrayPacked(int[] readTo = null, long knownLength = -1)
        {
            if (knownLength < 0) knownLength = (long)ReadUInt64Packed();
            if (readTo == null || readTo.LongLength != knownLength) readTo = new int[knownLength];
            for (long i = 0; i < knownLength; ++i) readTo[i] = ReadInt32Packed();
            return readTo;
        }

        public int[] ReadIntArrayDiff(int[] readTo = null, long knownLength = -1)
        {
            if (knownLength < 0) knownLength = (long)ReadUInt64Packed();
            if (readTo == null || readTo.LongLength != knownLength) readTo = new int[knownLength];
            for (long i = 0; i < knownLength; ++i)
            {
                if (ReadBit())
                {
#if ARRAY_WRITE_PREMAP
                    // Move to data section
                    BitPosition += (ulong)(knownLength - i -1 + (i * 32L));
#endif
                    // Read datum
                    readTo[i] = ReadInt32();
#if ARRAY_WRITE_PREMAP
                    // Return to mapping section
                    BitPosition -= (ulong)(knownLength - i -1 + (i * 32L) + 32);
#endif
                }
            }
            return readTo;
        }

        public int[] ReadIntArrayPackedDiff(int[] readTo = null, long knownLength = -1)
        {
            if (knownLength < 0) knownLength = (long)ReadUInt64Packed();
            int[] writeTo = readTo == null || readTo.LongLength != knownLength ? new int[knownLength] : readTo;
            ulong data = BitPosition + (ulong)knownLength;
            ulong rset;
            for (long i = 0; i < knownLength; ++i)
            {
                if (ReadBit())
                {
#if ARRAY_WRITE_PREMAP
                    // Move to data section
                    rset = BitPosition;
                    BitPosition = data;
#endif
                    // Read datum
                    writeTo[i] = ReadInt32Packed();
#if ARRAY_WRITE_PREMAP
                    // Return to mapping section
                    data = BitPosition;
                    BitPosition = rset;
#endif
                }
                else if (i < readTo.LongLength) writeTo[i] = readTo[i];
            }
            return writeTo;
        }

        public uint[] ReadUIntArray(uint[] readTo = null, long knownLength = -1)
        {
            if (knownLength < 0) knownLength = (long)ReadUInt64Packed();
            if (readTo == null || readTo.LongLength != knownLength) readTo = new uint[knownLength];
            for (long i = 0; i < knownLength; ++i) readTo[i] = ReadUInt32();
            return readTo;
        }

        public uint[] ReadUIntArrayPacked(uint[] readTo = null, long knownLength = -1)
        {
            if (knownLength < 0) knownLength = (long)ReadUInt64Packed();
            if (readTo == null || readTo.LongLength != knownLength) readTo = new uint[knownLength];
            for (long i = 0; i < knownLength; ++i) readTo[i] = ReadUInt32Packed();
            return readTo;
        }

        public uint[] ReadUIntArrayDiff(uint[] readTo = null, long knownLength = -1)
        {
            if (knownLength < 0) knownLength = (long)ReadUInt64Packed();
            if (readTo == null || readTo.LongLength != knownLength) readTo = new uint[knownLength];
            for (long i = 0; i < knownLength; ++i)
            {
                if (ReadBit())
                {
#if ARRAY_WRITE_PREMAP
                    // Move to data section
                    BitPosition += (ulong)(knownLength - i -1 + (i * 32L));
#endif
                    // Read datum
                    readTo[i] = ReadUInt32();
#if ARRAY_WRITE_PREMAP
                    // Return to mapping section
                    BitPosition -= (ulong)(knownLength - i -1 + (i * 32L) + 32);
#endif
                }
            }
            return readTo;
        }

        public uint[] ReadUIntArrayPackedDiff(uint[] readTo = null, long knownLength = -1)
        {
            if (knownLength < 0) knownLength = (long)ReadUInt64Packed();
            uint[] writeTo = readTo == null || readTo.LongLength != knownLength ? new uint[knownLength] : readTo;
            ulong data = BitPosition + (ulong)knownLength;
            ulong rset;
            for (long i = 0; i < knownLength; ++i)
            {
                if (ReadBit())
                {
#if ARRAY_WRITE_PREMAP
                    // Move to data section
                    rset = BitPosition;
                    BitPosition = data;
#endif
                    // Read datum
                    writeTo[i] = ReadUInt32Packed();
#if ARRAY_WRITE_PREMAP
                    // Return to mapping section
                    data = BitPosition;
                    BitPosition = rset;
#endif
                }
                else if (i < readTo.LongLength) writeTo[i] = readTo[i];
            }
            return writeTo;
        }

        public long[] ReadLongArray(long[] readTo = null, long knownLength = -1)
        {
            if (knownLength < 0) knownLength = (long)ReadUInt64Packed();
            if (readTo == null || readTo.LongLength != knownLength) readTo = new long[knownLength];
            for (long i = 0; i < knownLength; ++i) readTo[i] = ReadInt64();
            return readTo;
        }

        public long[] ReadLongArrayPacked(long[] readTo = null, long knownLength = -1)
        {
            if (knownLength < 0) knownLength = (long)ReadUInt64Packed();
            if (readTo == null || readTo.LongLength != knownLength) readTo = new long[knownLength];
            for (long i = 0; i < knownLength; ++i) readTo[i] = ReadInt64Packed();
            return readTo;
        }

        public long[] ReadLongArrayDiff(long[] readTo = null, long knownLength = -1)
        {
            if (knownLength < 0) knownLength = (long)ReadUInt64Packed();
            if (readTo == null || readTo.LongLength != knownLength) readTo = new long[knownLength];
            for (long i = 0; i < knownLength; ++i)
            {
                if (ReadBit())
                {
#if ARRAY_WRITE_PREMAP
                    // Move to data section
                    BitPosition += (ulong)(knownLength - i -1 + (i * 64L));
#endif
                    // Read datum
                    readTo[i] = ReadInt64();
#if ARRAY_WRITE_PREMAP
                    // Return to mapping section
                    BitPosition -= (ulong)(knownLength - i -1 + (i * 64L) + 64);
#endif
                }
            }
            return readTo;
        }

        public long[] ReadLongArrayPackedDiff(long[] readTo = null, long knownLength = -1)
        {
            if (knownLength < 0) knownLength = (long)ReadUInt64Packed();
            long[] writeTo = readTo == null || readTo.LongLength != knownLength ? new long[knownLength] : readTo;
            ulong data = BitPosition + (ulong)knownLength;
            ulong rset;
            for (long i = 0; i < knownLength; ++i)
            {
                if (ReadBit())
                {
#if ARRAY_WRITE_PREMAP
                    // Move to data section
                    rset = BitPosition;
                    BitPosition = data;
#endif
                    // Read datum
                    writeTo[i] = ReadInt64Packed();
#if ARRAY_WRITE_PREMAP
                    // Return to mapping section
                    data = BitPosition;
                    BitPosition = rset;
#endif
                }
                else if (i < readTo.LongLength) writeTo[i] = readTo[i];
            }
            return writeTo;
        }

        public ulong[] ReadULongArray(ulong[] readTo = null, long knownLength = -1)
        {
            if (knownLength < 0) knownLength = (long)ReadUInt64Packed();
            if (readTo == null || readTo.LongLength != knownLength) readTo = new ulong[knownLength];
            for (long i = 0; i < knownLength; ++i) readTo[i] = ReadUInt64();
            return readTo;
        }

        public ulong[] ReadULongArrayPacked(ulong[] readTo = null, long knownLength = -1)
        {
            if (knownLength < 0) knownLength = (long)ReadUInt64Packed();
            if (readTo == null || readTo.LongLength != knownLength) readTo = new ulong[knownLength];
            for (long i = 0; i < knownLength; ++i) readTo[i] = ReadUInt64Packed();
            return readTo;
        }

        public ulong[] ReadULongArrayDiff(ulong[] readTo = null, long knownLength = -1)
        {
            if (knownLength < 0) knownLength = (long)ReadUInt64Packed();
            if (readTo == null || readTo.LongLength != knownLength) readTo = new ulong[knownLength];
            for (long i = 0; i < knownLength; ++i)
            {
                if (ReadBit())
                {
#if ARRAY_WRITE_PREMAP
                    // Move to data section
                    BitPosition += (ulong)(knownLength - i -1 + (i * 64L));
#endif
                    // Read datum
                    readTo[i] = ReadUInt64();
#if ARRAY_WRITE_PREMAP
                    // Return to mapping section
                    BitPosition -= (ulong)(knownLength - i -1 + (i * 64L) + 64);
#endif
                }
            }
            return readTo;
        }

        public ulong[] ReadULongArrayPackedDiff(ulong[] readTo = null, long knownLength = -1)
        {
            if (knownLength < 0) knownLength = (long)ReadUInt64Packed();
            ulong[] writeTo = readTo == null || readTo.LongLength != knownLength ? new ulong[knownLength] : readTo;
            ulong data = BitPosition + (ulong)knownLength;
            ulong rset;
            for (long i = 0; i < knownLength; ++i)
            {
                if (ReadBit())
                {
#if ARRAY_WRITE_PREMAP
                    // Move to data section
                    rset = BitPosition;
                    BitPosition = data;
#endif
                    // Read datum
                    writeTo[i] = ReadUInt64Packed();
#if ARRAY_WRITE_PREMAP
                    // Return to mapping section
                    data = BitPosition;
                    BitPosition = rset;
#endif
                }
                else if (i < readTo.LongLength) writeTo[i] = readTo[i];
            }
            return writeTo;
        }

        public float[] ReadFloatArray(float[] readTo = null, long knownLength = -1)
        {
            if (knownLength < 0) knownLength = (long)ReadUInt64Packed();
            if (readTo == null || readTo.LongLength != knownLength) readTo = new float[knownLength];
            for (long i = 0; i < knownLength; ++i) readTo[i] = ReadSingle();
            return readTo;
        }

        public float[] ReadFloatArrayPacked(float[] readTo = null, long knownLength = -1)
        {
            if (knownLength < 0) knownLength = (long)ReadUInt64Packed();
            if (readTo == null || readTo.LongLength != knownLength) readTo = new float[knownLength];
            for (long i = 0; i < knownLength; ++i) readTo[i] = ReadSinglePacked();
            return readTo;
        }

        public float[] ReadFloatArrayDiff(float[] readTo = null, long knownLength = -1)
        {
            if (knownLength < 0) knownLength = (long)ReadUInt64Packed();
            if (readTo == null || readTo.LongLength != knownLength) readTo = new float[knownLength];
            for (long i = 0; i < knownLength; ++i)
            {
                if (ReadBit())
                {
#if ARRAY_WRITE_PREMAP
                    // Move to data section
                    BitPosition += (ulong)(knownLength - i -1 + (i * 32L));
#endif
                    // Read datum
                    readTo[i] = ReadSingle();
#if ARRAY_WRITE_PREMAP
                    // Return to mapping section
                    BitPosition -= (ulong)(knownLength - i -1 + (i * 32L) + 32);
#endif
                }
            }
            return readTo;
        }

        public float[] ReadFloatArrayPackedDiff(float[] readTo = null, long knownLength = -1)
        {
            if (knownLength < 0) knownLength = (long)ReadUInt64Packed();
            float[] writeTo = readTo == null || readTo.LongLength != knownLength ? new float[knownLength] : readTo;
            ulong data = BitPosition + (ulong)knownLength;
            ulong rset;
            for (long i = 0; i < knownLength; ++i)
            {
                if (ReadBit())
                {
#if ARRAY_WRITE_PREMAP
                    // Move to data section
                    rset = BitPosition;
                    BitPosition = data;
#endif
                    // Read datum
                    readTo[i] = ReadSinglePacked();
#if ARRAY_WRITE_PREMAP
                    // Return to mapping section
                    data = BitPosition;
                    BitPosition = rset;
#endif
                }
                else if (i < readTo.LongLength) writeTo[i] = readTo[i];
            }
            return writeTo;
        }

        public double[] ReadDoubleArray(double[] readTo = null, long knownLength = -1)
        {
            if (knownLength < 0) knownLength = (long)ReadUInt64Packed();
            if (readTo == null || readTo.LongLength != knownLength) readTo = new double[knownLength];
            for (long i = 0; i < knownLength; ++i) readTo[i] = ReadDouble();
            return readTo;
        }

        public double[] ReadDoubleArrayPacked(double[] readTo = null, long knownLength = -1)
        {
            if (knownLength < 0) knownLength = (long)ReadUInt64Packed();
            if (readTo == null || readTo.LongLength != knownLength) readTo = new double[knownLength];
            for (long i = 0; i < knownLength; ++i) readTo[i] = ReadDoublePacked();
            return readTo;
        }

        public double[] ReadDoubleArrayDiff(double[] readTo = null, long knownLength = -1)
        {
            if (knownLength < 0) knownLength = (long)ReadUInt64Packed();
            if (readTo == null || readTo.LongLength != knownLength) readTo = new double[knownLength];
            for (long i = 0; i < knownLength; ++i)
            {
                if (ReadBit())
                {
#if ARRAY_WRITE_PREMAP
                    // Move to data section
                    BitPosition += (ulong)(knownLength - i - 1 + (i * 64L));
#endif
                    // Read datum
                    readTo[i] = ReadDouble();
#if ARRAY_WRITE_PREMAP
                    // Return to mapping section
                    BitPosition -= (ulong)(knownLength - i - 1 + (i * 64L) + 64);
#endif
                }
            }
            return readTo;
        }

        public double[] ReadDoubleArrayPackedDiff(double[] readTo = null, long knownLength = -1)
        {
            if (knownLength < 0) knownLength = (long)ReadUInt64Packed();
            double[] writeTo = readTo == null || readTo.LongLength != knownLength ? new double[knownLength] : readTo;
            ulong data = BitPosition + (ulong)knownLength;
            ulong rset;
            for (long i = 0; i < knownLength; ++i)
            {
                if (ReadBit())
                {
#if ARRAY_WRITE_PREMAP
                    // Move to data section
                    rset = BitPosition;
                    BitPosition = data;
#endif
                    // Read datum
                    writeTo[i] = ReadDoublePacked();
#if ARRAY_WRITE_PREMAP
                    // Return to mapping section
                    data = BitPosition;
                    BitPosition = rset;
#endif
                }
                else if (i < readTo.LongLength) writeTo[i] = readTo[i];
            }
            return writeTo;
        }




        /// <summary>
        /// Copy data from another stream
        /// </summary>
        /// <param name="s">Stream to copy from</param>
        /// <param name="count">How many bytes to read. Set to value less than one to read until ReadByte returns -1</param>
        public void CopyFrom(Stream s, int count = -1)
        {
            if (s is BitStream b) Write(b.target, 0, count < 0 ? (int)b.Length : count);
            else
            {
                int read;
                bool readToEnd = count < 0;
                while ((readToEnd || count-- > 0) && (read = s.ReadByte()) != -1)
                    _WriteIntByte(read);
                UpdateLength();
            }
        }

        // TODO: Implement CopyFrom() for BitStream with bitCount parameter

        /// <summary>
        /// Update length of data considered to be "written" to the stream.
        /// </summary>
        private void UpdateLength()
        {
            if (BitPosition > BitLength) BitLength = BitPosition;
        }
        /// <summary>
        /// Get the internal buffer being written to by this stream.
        /// </summary>
        /// <returns></returns>
        public byte[] GetBuffer() => target;

        /// <summary>
        /// Creates a copy of the internal buffer. This only contains the used bytes
        /// </summary>
        /// <returns>A copy of used bytes in the internal buffer</returns>
        public byte[] ToArray()
        {
            byte[] copy = new byte[Length];
            Buffer.BlockCopy(target, 0, copy, 0, (int)Length);
            return copy;
        }

        /// <summary>
        /// Returns hex encoded version of the buffer
        /// </summary>
        /// <returns>Hex encoded version of the buffer</returns>
        public override string ToString() => BitConverter.ToString(target, 0, (int)Length);
    }
}<|MERGE_RESOLUTION|>--- conflicted
+++ resolved
@@ -17,9 +17,7 @@
     /// </summary>
     public sealed class BitStream : Stream
     {
-<<<<<<< HEAD
-=======
-
+    
         /// <summary>
         /// A struct with a explicit memory layout. The struct has 4 fields. float,uint,double and ulong.
         /// Every field has the same starting point in memory. If you insert a float value, it can be extracted as a uint.
@@ -41,16 +39,10 @@
             [FieldOffset(0)]
             public ulong ulongValue;
         }
-
-
->>>>>>> 46331638
+        
         const int initialCapacity = 16;
         const float initialGrowthFactor = 2.0f;
         private byte[] target;
-        private static readonly float[] holder_f = new float[1];
-        private static readonly double[] holder_d = new double[1];
-        private static readonly uint[] holder_i = new uint[1];
-        private static readonly ulong[] holder_l = new ulong[1];
 
         /// <summary>
         /// A stream that supports writing data smaller than a single byte. This stream also has a built-in compression algorithm that can (optionally) be used to write compressed data.
@@ -319,20 +311,10 @@
         /// <param name="value">Value to write</param>
         public void WriteSingle(float value)
         {
-<<<<<<< HEAD
-            lock (holder_f)
-                lock (holder_i)
-                {
-                    holder_f[0] = value;
-                    Buffer.BlockCopy(holder_f, 0, holder_i, 0, 4);
-                    WriteUInt32(holder_i[0]);
-                }
-=======
             WriteUInt32(new UIntFloat
             {
                 floatValue = value
             }.uintValue);
->>>>>>> 46331638
         }
 
         /// <summary>
@@ -341,21 +323,10 @@
         /// <param name="value">Value to write</param>
         public void WriteDouble(double value)
         {
-<<<<<<< HEAD
-            lock (holder_d)
-                lock (holder_l)
-                {
-                    holder_d[0] = value;
-                    Buffer.BlockCopy(holder_d, 0, holder_l, 0, 8);
-                    WriteUInt64(holder_l[0]);
-                }
-=======
             WriteUInt64(new UIntFloat
             {
                 doubleValue = value
             }.ulongValue);
-
->>>>>>> 46331638
         }
 
         /// <summary>
@@ -364,20 +335,10 @@
         /// <param name="value">Value to write</param>
         public void WriteSinglePacked(float value)
         {
-<<<<<<< HEAD
-            lock (holder_f)
-                lock (holder_i)
-                {
-                    holder_f[0] = value;
-                    Buffer.BlockCopy(holder_f, 0, holder_i, 0, 4);
-                    WriteUInt32Packed(BinaryHelpers.SwapEndian(holder_i[0]));
-                }
-=======
             WriteUInt32Packed(new UIntFloat
             {
                 floatValue = value
             }.uintValue);
->>>>>>> 46331638
         }
 
         /// <summary>
@@ -386,20 +347,10 @@
         /// <param name="value">Value to write</param>
         public void WriteDoublePacked(double value)
         {
-<<<<<<< HEAD
-            lock (holder_d)
-                lock (holder_l)
-                {
-                    holder_d[0] = value;
-                    Buffer.BlockCopy(holder_d, 0, holder_l, 0, 8);
-                    WriteUInt64Packed(BinaryHelpers.SwapEndian(holder_l[0]));
-                }
-=======
             WriteUInt64Packed(new UIntFloat
             {
                 doubleValue = value
             }.ulongValue);
->>>>>>> 46331638
         }
 
         /// <summary>
@@ -578,21 +529,10 @@
         /// <returns>The read value</returns>
         public float ReadSingle()
         {
-<<<<<<< HEAD
-            uint read = ReadUInt32();
-            lock (holder_f)
-                lock (holder_i)
-                {
-                    holder_i[0] = read;
-                    Buffer.BlockCopy(holder_i, 0, holder_f, 0, 4);
-                    return holder_f[0];
-                }
-=======
             return new UIntFloat
             {
                 uintValue = ReadUInt32()
             }.floatValue;
->>>>>>> 46331638
         }
 
 
@@ -602,21 +542,10 @@
         /// <returns>The read value</returns>
         public double ReadDouble()
         {
-<<<<<<< HEAD
-            ulong read = ReadUInt64();
-            lock (holder_d)
-                lock (holder_l)
-                {
-                    holder_l[0] = read;
-                    Buffer.BlockCopy(holder_l, 0, holder_d, 0, 8);
-                    return holder_d[0];
-                }
-=======
             return new UIntFloat
             {
                 ulongValue = ReadUInt64()
             }.doubleValue;
->>>>>>> 46331638
         }
 
         /// <summary>
@@ -625,21 +554,10 @@
         /// <returns>The read value</returns>
         public float ReadSinglePacked()
         {
-<<<<<<< HEAD
-            uint read = ReadUInt32Packed();
-            lock (holder_f)
-                lock (holder_i)
-                {
-                    holder_i[0] = BinaryHelpers.SwapEndian(read);
-                    Buffer.BlockCopy(holder_i, 0, holder_f, 0, 4);
-                    return holder_f[0];
-                }
-=======
             return new UIntFloat
             {
                 uintValue = ReadUInt32Packed()
             }.floatValue;
->>>>>>> 46331638
         }
 
         /// <summary>
@@ -648,21 +566,10 @@
         /// <returns>The read value</returns>
         public double ReadDoublePacked()
         {
-<<<<<<< HEAD
-            ulong read = ReadUInt64Packed();
-            lock (holder_d)
-                lock (holder_l)
-                {
-                    holder_l[0] = BinaryHelpers.SwapEndian(read);
-                    Buffer.BlockCopy(holder_l, 0, holder_d, 0, 8);
-                    return holder_d[0];
-                }
-=======
             return new UIntFloat
             {
                 ulongValue = ReadUInt64Packed()
             }.doubleValue;
->>>>>>> 46331638
         }
 
         /// <summary>
