using System;
using System.Collections.Generic;
using MLAPI.Serialization;
using MLAPI.Serialization.Pooled;
using MLAPI.Profiling;

namespace MLAPI.Messaging
{
    /// <summary>
    /// RpcQueueContainer
    /// Handles the management of an Rpc Queue
    /// </summary>
    public class RpcQueueContainer:GenericUpdateLoopSystem
    {
        const int m_MinQueueHistory = 2;  //We need a minimum of 2 queue history buffers in order to properly handle looping back Rpcs when a host
        public enum QueueItemType
        {
            ServerRpc,
            ClientRpc,
            CreateObject, //MLAPI Constant *** We need to determine if these belong here ***
            DestroyObject, //MLAPI Constant

            None //Indicates end of frame
        }

        public enum RpcQueueProcessingTypes
        {
            Send,
            Receive,
        }

        //Inbound and Outbound QueueHistoryFrames
        private readonly Dictionary<QueueHistoryFrame.QueueFrameType, Dictionary<int, Dictionary<NetworkUpdateManager.NetworkUpdateStage, QueueHistoryFrame>>> QueueHistory =
            new Dictionary<QueueHistoryFrame.QueueFrameType, Dictionary<int, Dictionary<NetworkUpdateManager.NetworkUpdateStage, QueueHistoryFrame>>>();


        private RpcQueueProcessing  rpcQueueProcessing;

        private uint    m_OutboundFramesProcessed;
        private uint    m_InboundFramesProcessed;
        private uint    m_MaxFrameHistory;
        private int     m_InboundStreamBufferIndex;
        private int     m_OutBoundStreamBufferIndex;
        private bool    m_IsTestingEnabled;
        private bool    m_processUpdateStagesExternally;
        private bool    m_IsNotUsingBatching;

        public bool IsUsingBatching()
        {
            return !m_IsNotUsingBatching;
        }

        public void EnableBatchedRpcs(bool isbatchingEnabled)
        {
            m_IsNotUsingBatching = !isbatchingEnabled;
        }

        /// <summary>
        /// PreUpdateStage
        /// Predefined internal network loop update system action
        /// </summary>
        void PreUpdateStage()
        {
            ProcessAndFlushRPCQueue(RpcQueueContainer.RpcQueueProcessingTypes.Receive,NetworkUpdateManager.NetworkUpdateStage.PreUpdate);
        }

        /// <summary>
        /// FixedUpdateStage
        /// Predefined internal network loop update system action
        /// </summary>
        void FixedUpdateStage()
        {
            ProcessAndFlushRPCQueue(RpcQueueContainer.RpcQueueProcessingTypes.Receive,NetworkUpdateManager.NetworkUpdateStage.FixedUpdate);
        }

        /// <summary>
        /// UpdateStage
        /// Predefined internal network loop update system action
        /// </summary>
        void UpdateStage()
        {
            ProcessAndFlushRPCQueue(RpcQueueContainer.RpcQueueProcessingTypes.Receive,NetworkUpdateManager.NetworkUpdateStage.Update);
        }

        /// <summary>
        /// LateUpdateStage
        /// Predefined internal network loop update system action
        /// </summary>
        void LateUpdateStage()
        {
            ProcessAndFlushRPCQueue(RpcQueueContainer.RpcQueueProcessingTypes.Receive,NetworkUpdateManager.NetworkUpdateStage.LateUpdate);
            ProcessAndFlushRPCQueue(RpcQueueContainer.RpcQueueProcessingTypes.Send, NetworkUpdateManager.NetworkUpdateStage.LateUpdate);
        }

        protected override Action InternalRegisterNetworkUpdateStage(NetworkUpdateManager.NetworkUpdateStage stage)
        {
            Action updateStageAction = null;
            if (!m_processUpdateStagesExternally)
            {
                switch(stage)
                {
                    case NetworkUpdateManager.NetworkUpdateStage.PreUpdate:
                        {
                            updateStageAction = PreUpdateStage;
                            break;
                        }
                    case NetworkUpdateManager.NetworkUpdateStage.FixedUpdate:
                        {
                            updateStageAction = FixedUpdateStage;
                            break;
                        }
                    case NetworkUpdateManager.NetworkUpdateStage.Update:
                        {
                            updateStageAction = UpdateStage;
                            break;
                        }
                    case NetworkUpdateManager.NetworkUpdateStage.LateUpdate:
                        {
                            updateStageAction = LateUpdateStage;
                            break;
                        }
                }
            }
            return updateStageAction;
        }


        /// <summary>
        /// GetStreamBufferFrameCount
        /// Returns how many frames have been processed (Inbound/Outbound)
        /// </summary>
        /// <param name="queueType"></param>
        /// <returns>number of frames procssed</returns>
        public uint GetStreamBufferFrameCount(QueueHistoryFrame.QueueFrameType queueType)
        {
            return queueType == QueueHistoryFrame.QueueFrameType.Inbound ? m_InboundFramesProcessed:m_OutboundFramesProcessed;
        }

        /// <summary>
        /// AddToInternalMLAPISendQueue
        /// NSS-TODO: This will need to be removed once we determine how we want to handle specific
        /// internal MLAPI commands relative to RPCS.
        /// Example: An network object is destroyed via server side (internal mlapi) command, but prior to this several RPCs are invoked for the to be destroyed object (Client RPC)
        /// If both the DestroyObject internal mlapi command and the ClientRPCs are received in the same frame but the internal mlapi DestroyObject command is processed prior to the
        /// RPCs being invoked then the object won't exist and additional warnings will be logged that the object no longer exists.
        /// The vices versa scenario (create and then RPCs sent) is an unlikely/improbable scenario, but just in case added the CreateObject to this special case scenario.
        ///
        /// To avoid the DestroyObject scenario, the internal MLAPI commands (DestroyObject and CreateObject) are always invoked after RPCs.
        /// </summary>
        /// <param name="queueItem">item to add to the internal MLAPI queue</param>
        public void AddToInternalMLAPISendQueue(FrameQueueItem queueItem)
        {
            rpcQueueProcessing.QueueInternalMLAPICommand(queueItem);
        }

        /// <summary>
        /// ProcessAndFlushRPCQueue
        /// Will process the RPC queue and then move to the next available frame
        /// </summary>
        /// <param name="queueType"></param>
        public void ProcessAndFlushRPCQueue(RpcQueueProcessingTypes queueType, NetworkUpdateManager.NetworkUpdateStage currentUpdateStage)
        {
            if (rpcQueueProcessing == null)
            {
                return;
            }

            switch (queueType)
            {
                case RpcQueueProcessingTypes.Receive:
                {
                    rpcQueueProcessing.ProcessReceiveQueue(currentUpdateStage);
                    break;
                }
                case RpcQueueProcessingTypes.Send:
                {
                    rpcQueueProcessing.ProcessSendQueue();
                    break;
                }
            }
        }

        /// <summary>
        /// GetCurrentFrame
        /// Gets the current frame for the Inbound or Outbound queue
        /// </summary>
        /// <param name="qType"></param>
        /// <returns>QueueHistoryFrame</returns>
        public QueueHistoryFrame GetCurrentFrame(QueueHistoryFrame.QueueFrameType qType, NetworkUpdateManager.NetworkUpdateStage currentUpdateStage)
        {
            if (QueueHistory.ContainsKey(qType))
            {
                int StreamBufferIndex = GetStreamBufferIndex(qType);

                if (QueueHistory[qType].ContainsKey(StreamBufferIndex))
                {
                    if (QueueHistory[qType][StreamBufferIndex].ContainsKey(currentUpdateStage))
                    {
                        return QueueHistory[qType][StreamBufferIndex][currentUpdateStage];
                    }
                }
            }

            return null;
        }

        /// <summary>
        /// GetStreamBufferIndex
        /// Returns the queue type's current stream buffer index
        /// </summary>
        /// <param name="queueType"></param>
        /// <returns></returns>
        private int GetStreamBufferIndex(QueueHistoryFrame.QueueFrameType queueType)
        {
            return queueType == QueueHistoryFrame.QueueFrameType.Inbound ? m_InboundStreamBufferIndex : m_OutBoundStreamBufferIndex;
        }

        /// <summary>
        /// AdvanceFrameHistory
        /// Progresses the current frame to the next QueueHistoryFrame for the QueueHistoryFrame.QueueFrameType.
        /// All other frames other than the current frame is considered the live rollback history
        /// </summary>
        /// <param name="queueType"></param>
        public void AdvanceFrameHistory(QueueHistoryFrame.QueueFrameType queueType)
        {
            int StreamBufferIndex = GetStreamBufferIndex(queueType);

            if (!QueueHistory.ContainsKey(queueType))
            {
                UnityEngine.Debug.LogError("You must initialize the RpcQueueContainer before using MLAPI!");
                return;
            }

            if (!QueueHistory[queueType].ContainsKey(StreamBufferIndex))
            {
                UnityEngine.Debug.LogError("RpcQueueContainer " + queueType + " queue stream buffer index out of range! [" + StreamBufferIndex + "]");
                return;
            }


            foreach(KeyValuePair<NetworkUpdateManager.NetworkUpdateStage, QueueHistoryFrame> queueHistoryByUpdates in QueueHistory[queueType][StreamBufferIndex])
            {
                QueueHistoryFrame queueHistoryItem = queueHistoryByUpdates.Value;
                //This only gets reset when we advanced to next frame (do not reset this in the ResetQueueHistoryFrame)
                queueHistoryItem.hasLoopbackData = false;
                if (queueHistoryItem.queueItemOffsets.Count > 0)
                {
                    if (queueType == QueueHistoryFrame.QueueFrameType.Inbound)
                    {
                        ProfilerStatManager.rpcInQueueSize.Record((int)queueHistoryItem.totalSize);
                    }
                    else
                    {
                        ProfilerStatManager.rpcOutQueueSize.Record((int)queueHistoryItem.totalSize);
                    }
                }

                ResetQueueHistoryFrame(queueHistoryItem);
                IncrementAndSetQueueHistoryFrame(queueHistoryItem);
            }

            //Roll to the next stream buffer
            StreamBufferIndex++;

            //If we have hit our maximum history, roll back over to the first one
            if (StreamBufferIndex >= m_MaxFrameHistory)
            {
                StreamBufferIndex = 0;
            }

            if (queueType == QueueHistoryFrame.QueueFrameType.Inbound)
            {
                m_InboundStreamBufferIndex = StreamBufferIndex;
            }
            else
            {
                m_OutBoundStreamBufferIndex = StreamBufferIndex;
            }
         }

        /// <summary>
        /// IncrementAndSetQueueHistoryFrame
        /// Increments and sets frame count for this queue frame
        /// </summary>
        /// <param name="queueFrame">QueueHistoryFrame to be reset</param>
        private void IncrementAndSetQueueHistoryFrame(QueueHistoryFrame queueFrame)
        {
            if (queueFrame.GetQueueFrameType() == QueueHistoryFrame.QueueFrameType.Inbound)
            {
                m_InboundFramesProcessed++;
            }
            else
            {
                m_OutboundFramesProcessed++;
            }
        }

        /// <summary>
        /// ResetQueueHistoryFrame
        /// Resets the queue history frame passed to this method
        /// </summary>
        /// <param name="queueFrame">QueueHistoryFrame to be reset</param>
        private static void ResetQueueHistoryFrame(QueueHistoryFrame queueFrame)
        {
            //If we are dirt and have loopback data then don't clear this frame
            if (queueFrame.isDirty && !queueFrame.hasLoopbackData)
            {
                queueFrame.totalSize = 0;
                queueFrame.queueItemOffsets.Clear();
                queueFrame.queueStream.Position = 0;
                queueFrame.MarkCurrentStreamPosition();
                queueFrame.isDirty = false;
            }
        }

        /// <summary>
        /// AddQueueItemToInboundFrame
        /// Adds an RPC queue item to the outbound frame
        /// </summary>
        /// <param name="qItemType">type of rpc (client or server)</param>
        /// <param name="timeStamp">when it was received</param>
        /// <param name="sourceNetworkId">who sent the rpc</param>
        /// <param name="message">the message being received</param>
        internal void AddQueueItemToInboundFrame(QueueItemType qItemType, float timeStamp, ulong sourceNetworkId, BitStream message)
        {
            long originalPosition = message.Position;
            PooledBitReader BR = PooledBitReader.Get(message);

            var longValue = BR.ReadUInt64Packed(); // NetworkObjectId (temporary, we reset position just below)

            var shortValue = BR.ReadUInt16Packed(); // NetworkBehaviourId (temporary, we reset position just below)

            ushort updateStageValue = BR.ReadUInt16Packed();
            BR.Dispose();
            BR = null;

            NetworkUpdateManager.NetworkUpdateStage updateStage = NetworkUpdateManager.NetworkUpdateStage.Update;
            if(System.Enum.IsDefined(typeof(NetworkUpdateManager.NetworkUpdateStage),(int)updateStageValue))
            {
                updateStage = (NetworkUpdateManager.NetworkUpdateStage)updateStageValue;
            }

            message.Position = originalPosition;
            QueueHistoryFrame queueHistoryItem = GetQueueHistoryFrame(QueueHistoryFrame.QueueFrameType.Inbound, updateStage);
            queueHistoryItem.isDirty = true;

            long StartPosition = queueHistoryItem.queueStream.Position;

            //Write the packed version of the queueItem to our current queue history buffer
            queueHistoryItem.queueWriter.WriteUInt16((ushort)qItemType);
            queueHistoryItem.queueWriter.WriteUInt16((ushort)0);
            queueHistoryItem.queueWriter.WriteSingle(timeStamp);
            queueHistoryItem.queueWriter.WriteUInt64(sourceNetworkId);

            //Inbound we copy the entire packet and store the position offset
            long streamSize = message.Length;
            queueHistoryItem.queueWriter.WriteInt64(streamSize);
            queueHistoryItem.queueWriter.WriteInt64(message.Position);
            queueHistoryItem.queueWriter.WriteBytes(message.GetBuffer(), streamSize);

            //Add the packed size to the offsets for parsing over various entries
            queueHistoryItem.queueItemOffsets.Add((uint)queueHistoryItem.queueStream.Position);

            //Calculate the packed size based on stream progression
            queueHistoryItem.totalSize += (uint)(queueHistoryItem.queueStream.Position - StartPosition);
        }

        /// <summary>
<<<<<<< HEAD
        /// SetLoopBackFrameItem
        /// ***Temporary fix for host mode loopback RPC writer work-around
        /// Sets the next frame inbond buffer as the loopback queue history frame in the current frame's outbound buffer
        /// </summary>
        /// <param name="updateStage"></param>
        public void SetLoopBackFrameItem(NetworkUpdateManager.NetworkUpdateStage updateStage)
        {
            QueueHistoryFrame loopbackHistoryframe =  GetQueueHistoryFrame(QueueHistoryFrame.QueueFrameType.Inbound,updateStage,true);
            QueueHistoryFrame queueHistoryItem = GetQueueHistoryFrame(QueueHistoryFrame.QueueFrameType.Outbound,NetworkUpdateManager.NetworkUpdateStage.LateUpdate,false);
            queueHistoryItem.loopbackHistoryFrame = loopbackHistoryframe;
=======
        /// SetLoopBackWriter
        /// ***Temporary fix for host mode loopback RPC writer work-around
        /// Sets the loop back writer
        /// </summary>
        /// <param name="loopwriter"></param>
        /// <param name="queueFrameType"></param>
        /// <param name="updateStage"></param>
        public void SetLoopBackWriter(PooledBitWriter loopwriter,  QueueHistoryFrame.QueueFrameType queueFrameType,NetworkUpdateManager.NetworkUpdateStage updateStage)
        {
            QueueHistoryFrame queueHistoryItem = GetQueueHistoryFrame(queueFrameType,updateStage,false);
            queueHistoryItem.queueWriterLoopback = loopwriter;
>>>>>>> 07385cfe
        }

        /// <summary>
        /// GetLoopBackWriter
        /// Gets the loop back writer for the history frame (if one exists)
        /// ***Temporary fix for host mode loopback RPC writer work-around
        /// </summary>
        /// <param name="queueFrameType"></param>
        /// <param name="updateStage"></param>
        /// <returns></returns>
<<<<<<< HEAD
        public QueueHistoryFrame GetLoopBackHistoryFrame( QueueHistoryFrame.QueueFrameType queueFrameType,NetworkUpdateManager.NetworkUpdateStage updateStage)
        {
            return GetQueueHistoryFrame(queueFrameType,updateStage,false);
=======
        public PooledBitWriter GetLoopBackWriter( QueueHistoryFrame.QueueFrameType queueFrameType,NetworkUpdateManager.NetworkUpdateStage updateStage)
        {
            QueueHistoryFrame queueHistoryItem = GetQueueHistoryFrame(queueFrameType,updateStage,false);
            return queueHistoryItem.queueWriterLoopback;
        }

        /// <summary>
        /// ClearLoopBackWriter
        /// Clears the loopback writer from the QueueHistoryFrame
        /// ***Temporary fix for host mode loopback RPC writer work-around
        /// </summary>
        /// <param name="queueFrameType"></param>
        /// <param name="updateStage"></param>
        public void ClearLoopBackWriter(QueueHistoryFrame.QueueFrameType queueFrameType,NetworkUpdateManager.NetworkUpdateStage updateStage)
        {
            QueueHistoryFrame queueHistoryItem = GetQueueHistoryFrame(queueFrameType,updateStage,false);
            queueHistoryItem.queueWriterLoopback = null;
>>>>>>> 07385cfe
        }

        /// <summary>
        /// BeginAddQueueItemToOutboundFrame
        /// Adds a queue item to the outbound queue frame
        /// </summary>
        /// <param name="qItemType">type of rpc (client or server)</param>
        /// <param name="timeStamp">when it was scheduled to be sent</param>
        /// <param name="channel">the channel to send it on</param>
        /// <param name="sendflags">security flags</param>
        /// <param name="sourceNetworkId">who is sending the rpc</param>
        /// <param name="targetNetworkIds">who the rpc is being sent to</param>
        /// <returns></returns>
        public PooledBitWriter BeginAddQueueItemToFrame(QueueItemType qItemType, float timeStamp, byte channel, ushort sendflags, ulong sourceNetworkId, ulong[] targetNetworkIds,
            QueueHistoryFrame.QueueFrameType queueFrameType,NetworkUpdateManager.NetworkUpdateStage updateStage )
        {
            bool getNextFrame = false;
            if (NetworkingManager.Singleton.IsHost && queueFrameType == QueueHistoryFrame.QueueFrameType.Inbound)
            {
                getNextFrame = true;
            }
            QueueHistoryFrame queueHistoryItem = GetQueueHistoryFrame(queueFrameType,updateStage,getNextFrame);
            queueHistoryItem.isDirty = true;

            //Write the packed version of the queueItem to our current queue history buffer
            queueHistoryItem.queueWriter.WriteUInt16((ushort)qItemType);
            queueHistoryItem.queueWriter.WriteUInt16(sendflags);
            queueHistoryItem.queueWriter.WriteSingle(timeStamp);
            queueHistoryItem.queueWriter.WriteUInt64(sourceNetworkId);

            if (queueFrameType != QueueHistoryFrame.QueueFrameType.Inbound)
            {
                queueHistoryItem.queueWriter.WriteByte(channel);

                if (targetNetworkIds != null && targetNetworkIds.Length != 0)
                {
                    //In the event the host is one of the networkIds, for outbound we want to ignore it (at this spot only!!)
                    //Get a count of clients we are going to send to (and write into the buffer)
                    var numberOfClients = 0;
                    for (int i = 0; i < targetNetworkIds.Length; i++)
                    {
                        if (NetworkingManager.Singleton.IsHost && targetNetworkIds[i] == NetworkingManager.Singleton.ServerClientId)
                        {
                            continue;
                        }
                        numberOfClients++;
                    }
                    //Write our total number of clients
                    queueHistoryItem.queueWriter.WriteInt32(numberOfClients);

                    //Now write the cliend ids
                    for (int i = 0; i < targetNetworkIds.Length; i++)
                    {
                        if (NetworkingManager.Singleton.IsHost && targetNetworkIds[i] == NetworkingManager.Singleton.ServerClientId)
                        {
                            continue;
                        }

                        queueHistoryItem.queueWriter.WriteUInt64(targetNetworkIds[i]);
                    }
                }
                else
                {
                    queueHistoryItem.queueWriter.WriteInt32(0);
                }
            }

            //Mark where we started in the stream to later determine the actual RPC message size (position before writing RPC message vs position after write has completed)
            queueHistoryItem.MarkCurrentStreamPosition();

            //Write a filler dummy size of 0 to hold this position in order to write to it once the RPC is done writing.
            queueHistoryItem.queueWriter.WriteInt64(0);
            if (NetworkingManager.Singleton.IsHost && queueFrameType == QueueHistoryFrame.QueueFrameType.Inbound)
            {
                queueHistoryItem.queueWriter.WriteInt64(1); //Write the stream position offset for inbound as 1
                queueHistoryItem.hasLoopbackData = true;    //The only case for this is when it is the Host
            }

            //Return the writer to the invoking method.
            return queueHistoryItem.queueWriter;
        }

        /// <summary>
        /// EndAddQueueItemToOutboundFrame
        /// Signifies the end of this outbound RPC.
        /// We store final MSG size and track the total current frame queue size
        /// </summary>
        /// <param name="writer">writer that was used</param>
        public void EndAddQueueItemToFrame(BitWriter writer, QueueHistoryFrame.QueueFrameType queueFrameType, NetworkUpdateManager.NetworkUpdateStage updateStage)
        {
            bool getNextFrame = false;
            if (NetworkingManager.Singleton.IsHost && queueFrameType == QueueHistoryFrame.QueueFrameType.Inbound)
            {
                getNextFrame = true;
            }

<<<<<<< HEAD

            QueueHistoryFrame queueHistoryItem = GetQueueHistoryFrame(queueFrameType, updateStage, getNextFrame);
            QueueHistoryFrame loopBackHistoryFrame = queueHistoryItem.loopbackHistoryFrame;


=======
            QueueHistoryFrame queueHistoryItem = GetQueueHistoryFrame(queueFrameType, updateStage, getNextFrame);
>>>>>>> 07385cfe
            PooledBitWriter pbWriter = (PooledBitWriter)writer;

            //Sanity check
            if (pbWriter != queueHistoryItem.queueWriter && !getNextFrame)
            {
<<<<<<< HEAD
                UnityEngine.Debug.LogError("RpcQueueContainer " + queueFrameType.ToString() + " passed writer is not the same as the current PooledBitWriter for the " +  queueFrameType.ToString() + "]!");
=======
                UnityEngine.Debug.LogError("RpcQueueContainer " + queueFrameType.ToString() + " passed writer is not the same as the current PooledBitWrite for the " +  queueFrameType.ToString() + "]!");
>>>>>>> 07385cfe
            }

            //The total size of the frame is the last known position of the stream
            queueHistoryItem.totalSize = (uint)queueHistoryItem.queueStream.Position;

            long CurrentPosition = queueHistoryItem.queueStream.Position;
            ulong BitPosition = queueHistoryItem.queueStream.BitPosition;

            //////////////////////////////////////////////////////////////
            //>>>> REPOSITIONING STREAM TO RPC MESSAGE SIZE LOCATION <<<<
            //////////////////////////////////////////////////////////////
            queueHistoryItem.queueStream.Position = queueHistoryItem.GetCurrentMarkedPosition();
            if(loopBackHistoryFrame != null)
            {
                loopBackHistoryFrame.queueStream.Position = queueHistoryItem.GetCurrentMarkedPosition();
            }

            //subtracting 8 byte to account for the value of the size of the RPC
            long MSGSize = (long)(queueHistoryItem.totalSize - (queueHistoryItem.GetCurrentMarkedPosition() + 8));

            if (MSGSize > 0)
            {

                //Write the actual size of the RPC message
                queueHistoryItem.queueWriter.WriteInt64(MSGSize);

            }
            else
            {
                UnityEngine.Debug.LogWarning("MSGSize of < zero detected!!  Setting message size to zero!");
                //Write the actual size of the RPC message
                queueHistoryItem.queueWriter.WriteInt64(0);
            }

            if(loopBackHistoryFrame != null)
            {
                if (MSGSize > 0)
                {
                    //Write the actual size of the RPC message
                    loopBackHistoryFrame.queueWriter.WriteInt64(MSGSize);
                    loopBackHistoryFrame.queueWriter.WriteBytes(queueHistoryItem.queueStream.GetBuffer(), MSGSize, (int)loopBackHistoryFrame.GetCurrentMarkedPosition());
                }
                else
                {
                    UnityEngine.Debug.LogWarning("[LoopBack] MSGSize of < zero detected!!  Setting message size to zero!");
                    //Write the actual size of the RPC message
                    queueHistoryItem.queueWriter.WriteInt64(0);
                }
            }


            //////////////////////////////////////////////////////////////
            //<<<< REPOSITIONING STREAM BACK TO THE CURRENT TAIL >>>>
            //////////////////////////////////////////////////////////////
            queueHistoryItem.queueStream.Position = CurrentPosition;
            queueHistoryItem.queueStream.BitPosition = BitPosition;

            //Add the packed size to the offsets for parsing over various entries
            queueHistoryItem.queueItemOffsets.Add((uint)queueHistoryItem.queueStream.Position);

            //Loopback
            if(loopBackHistoryFrame != null)
            {
                //Add the packed size to the offsets for parsing over various entries
                loopBackHistoryFrame.queueItemOffsets.Add((uint)loopBackHistoryFrame.queueStream.Position);
                queueHistoryItem.loopbackHistoryFrame = null;
            }

        }

        /// <summary>
        /// GetQueueHistoryFrame
        /// Gets the current queue history frame (inbound or outbound)
        /// </summary>
        /// <param name="frameType">inbound or outbound</param>
        /// <returns>QueueHistoryFrame or null</returns>
        public QueueHistoryFrame GetQueueHistoryFrame(QueueHistoryFrame.QueueFrameType frameType, NetworkUpdateManager.NetworkUpdateStage updateStage,bool getNextFrame = false)
        {
            int StreamBufferIndex = GetStreamBufferIndex(frameType);

            //We want to write into the future/next frame
            if (getNextFrame)
            {
                StreamBufferIndex++;
                //If we have hit our maximum history, roll back over to the first one
                if (StreamBufferIndex >= m_MaxFrameHistory)
                {
                    StreamBufferIndex = 0;
                }
            }

            if (!QueueHistory.ContainsKey(frameType))
            {
                UnityEngine.Debug.LogError("You must initialize the RPCQueueManager before using MLAPI!");
                return null;
            }

            if (!QueueHistory[frameType].ContainsKey(StreamBufferIndex))
            {
                UnityEngine.Debug.LogError("RPCQueueManager " + frameType + " queue stream buffer index out of range! [" + StreamBufferIndex + "]");
                return null;
            }

            if (!QueueHistory[frameType][StreamBufferIndex].ContainsKey(updateStage))
            {
                UnityEngine.Debug.LogError("RPCQueueManager " + updateStage.ToString() + " update type does not exist!");
                return null;
            }

            return QueueHistory[frameType][StreamBufferIndex][updateStage];
        }


        /// <summary>
        /// LoopbackSendFrame
        /// Will copy the contents of the current outbound QueueHistoryFrame to the current inbound QueueHistoryFrame
        /// [NSS]: Leaving this here in the event a portion of this code is useful for doing Batch testing
        /// </summary>
        public void LoopbackSendFrame()
        {
            //If we do not have loop back or testing mode enabled then ignore the call
            if (m_IsTestingEnabled)
            {
                QueueHistoryFrame queueHistoryItemOutbound = GetQueueHistoryFrame(QueueHistoryFrame.QueueFrameType.Outbound,NetworkUpdateManager.NetworkUpdateStage.LateUpdate);
                if (queueHistoryItemOutbound.queueItemOffsets.Count > 0)
                {
                    //Reset inbound queues based on update stage
                    foreach(NetworkUpdateManager.NetworkUpdateStage stage in System.Enum.GetValues(typeof(NetworkUpdateManager.NetworkUpdateStage)))
                    {
                        QueueHistoryFrame queueHistoryItemInbound = GetQueueHistoryFrame(QueueHistoryFrame.QueueFrameType.Inbound,stage);
                        ResetQueueHistoryFrame(queueHistoryItemInbound);
                    }

                    PooledBitStream pooledBitStream = PooledBitStream.Get();
                    FrameQueueItem frameQueueItem = queueHistoryItemOutbound.GetFirstQueueItem();

                    while (frameQueueItem.queueItemType != RpcQueueContainer.QueueItemType.None)
                    {
                        pooledBitStream.SetLength(frameQueueItem.streamSize);
                        pooledBitStream.Position = 0;
                        byte[] pooledBitStreamArray = pooledBitStream.GetBuffer();
                        Buffer.BlockCopy(frameQueueItem.messageData.Array ?? Array.Empty<byte>(), frameQueueItem.messageData.Offset, pooledBitStreamArray, 0, (int)frameQueueItem.streamSize);

                        if (!IsUsingBatching())
                        {
                            pooledBitStream.Position = 1;
                        }

                        AddQueueItemToInboundFrame(frameQueueItem.queueItemType, UnityEngine.Time.realtimeSinceStartup, frameQueueItem.networkId, pooledBitStream);
                        frameQueueItem = queueHistoryItemOutbound.GetNextQueueItem();
                    }
                }
            }
        }

        /// <summary>
        /// Initialize
        /// This should be called during primary initialization period (typically during NetworkingManager's Start method)
        /// This will allocate [maxFrameHistory] + [1 currentFrame] number of PooledBitStreams and keep them open until the session ends
        /// Note: For zero frame history set maxFrameHistory to zero
        /// </summary>
        /// <param name="maxFrameHistory"></param>
        public void Initialize(uint maxFrameHistory)
        {
            ClearParameters();

            rpcQueueProcessing = new RpcQueueProcessing();

            m_MaxFrameHistory = maxFrameHistory + m_MinQueueHistory;

            if (!QueueHistory.ContainsKey(QueueHistoryFrame.QueueFrameType.Inbound))
            {
                QueueHistory.Add(QueueHistoryFrame.QueueFrameType.Inbound, new Dictionary<int, Dictionary<NetworkUpdateManager.NetworkUpdateStage, QueueHistoryFrame>>());
            }

            if (!QueueHistory.ContainsKey(QueueHistoryFrame.QueueFrameType.Outbound))
            {
                QueueHistory.Add(QueueHistoryFrame.QueueFrameType.Outbound, new Dictionary<int, Dictionary<NetworkUpdateManager.NetworkUpdateStage, QueueHistoryFrame>>());
            }

            for (int i = 0; i < m_MaxFrameHistory; i++)
            {
                if (!QueueHistory[QueueHistoryFrame.QueueFrameType.Outbound].ContainsKey(i))
                {
                    QueueHistory[QueueHistoryFrame.QueueFrameType.Outbound].Add(i,new Dictionary<NetworkUpdateManager.NetworkUpdateStage, QueueHistoryFrame>() );
                    QueueHistoryFrame queueHistoryFrame = new QueueHistoryFrame(QueueHistoryFrame.QueueFrameType.Outbound,NetworkUpdateManager.NetworkUpdateStage.LateUpdate);
                    queueHistoryFrame.queueStream = PooledBitStream.Get();
                    queueHistoryFrame.queueStream.Position = 0;
                    queueHistoryFrame.queueWriter = PooledBitWriter.Get(queueHistoryFrame.queueStream);
                    queueHistoryFrame.queueReader = PooledBitReader.Get(queueHistoryFrame.queueStream);
                    queueHistoryFrame.queueItemOffsets = new List<uint>();

                    //For now all outbound, we will always have a single update in which they are processed (LATEUPDATE)
                    QueueHistory[QueueHistoryFrame.QueueFrameType.Outbound][i].Add(NetworkUpdateManager.NetworkUpdateStage.LateUpdate, queueHistoryFrame);
                }

                if (!QueueHistory[QueueHistoryFrame.QueueFrameType.Inbound].ContainsKey(i))
                {
                    QueueHistory[QueueHistoryFrame.QueueFrameType.Inbound].Add(i,new Dictionary<NetworkUpdateManager.NetworkUpdateStage, QueueHistoryFrame>() );

                    //For inbound, we create a queue history frame per update stage
                    foreach(NetworkUpdateManager.NetworkUpdateStage stage in Enum.GetValues(typeof(NetworkUpdateManager.NetworkUpdateStage)))
                    {
                        QueueHistoryFrame queueHistoryFrame = new QueueHistoryFrame(QueueHistoryFrame.QueueFrameType.Inbound,stage);
                        queueHistoryFrame.queueStream = PooledBitStream.Get();
                        queueHistoryFrame.queueStream.Position = 0;
                        queueHistoryFrame.queueWriter = PooledBitWriter.Get(queueHistoryFrame.queueStream);
                        queueHistoryFrame.queueReader = PooledBitReader.Get(queueHistoryFrame.queueStream);
                        queueHistoryFrame.queueItemOffsets = new List<uint>();
                        QueueHistory[QueueHistoryFrame.QueueFrameType.Inbound][i].Add(stage, queueHistoryFrame);
                    }
                }
            }

            //As long as this instance is using the pre-defined update stages
            if (!m_processUpdateStagesExternally)
            {
                //Register with the network update loop system
                RegisterUpdateLoopSystem();
            }
        }

        public void SetTestingState(bool enabled)
        {
            m_IsTestingEnabled = enabled;
        }

        public bool IsTesting()
        {
            return m_IsTestingEnabled;
        }

        /// <summary>
        /// Clears the stream indices and frames process properties
        /// </summary>
        private void ClearParameters()
        {
            m_InboundStreamBufferIndex  = 0;
            m_OutBoundStreamBufferIndex = 0;
            m_OutboundFramesProcessed   = 0;
            m_InboundFramesProcessed    = 0;
        }

        /// <summary>
        /// Shutdown
        /// Flushes the internal messages
        /// Removes itself from the network update loop
        /// Disposes readers, writers, clears the queue history, and resets any parameters
        /// </summary>
        public void Shutdown()
        {
            //We need to make sure all internal messages (i.e. object destroy) are sent
            rpcQueueProcessing.InternalMessagesSendAndFlush();

            //As long as this instance is using the pre-defined update stages
            if (!m_processUpdateStagesExternally)
            {
                //Remove ourself from the network loop update system
                OnNetworkLoopSystemRemove();
            }

            //Dispose of any readers and writers
            foreach (KeyValuePair<QueueHistoryFrame.QueueFrameType, Dictionary<int, Dictionary<NetworkUpdateManager.NetworkUpdateStage, QueueHistoryFrame>>> queueHistorySection in QueueHistory)
            {
                foreach (KeyValuePair<int, Dictionary<NetworkUpdateManager.NetworkUpdateStage, QueueHistoryFrame>> queueHistoryItemByStage in queueHistorySection.Value)
                {
                    foreach(KeyValuePair<NetworkUpdateManager.NetworkUpdateStage, QueueHistoryFrame> queueHistoryItem in queueHistoryItemByStage.Value)
                    {
                        queueHistoryItem.Value.queueWriter?.Dispose();
                        queueHistoryItem.Value.queueReader?.Dispose();
                        queueHistoryItem.Value.queueStream?.Dispose();
                    }
                }
            }

            //Clear history and parameters
            QueueHistory.Clear();

            ClearParameters();
        }

        /// <summary>
        /// RpcQueueContainer - Constructor
        /// </summary>
        /// <param name="processInternally">determines if it handles processing internally or if it will be done externally</param>
        /// <param name="isLoopBackEnabled">turns loopback on or off (primarily debugging purposes)</param>
        public RpcQueueContainer(bool processExternally)
        {
            m_processUpdateStagesExternally = processExternally;
        }
    }
}<|MERGE_RESOLUTION|>--- conflicted
+++ resolved
@@ -366,18 +366,6 @@
         }
 
         /// <summary>
-<<<<<<< HEAD
-        /// SetLoopBackFrameItem
-        /// ***Temporary fix for host mode loopback RPC writer work-around
-        /// Sets the next frame inbond buffer as the loopback queue history frame in the current frame's outbound buffer
-        /// </summary>
-        /// <param name="updateStage"></param>
-        public void SetLoopBackFrameItem(NetworkUpdateManager.NetworkUpdateStage updateStage)
-        {
-            QueueHistoryFrame loopbackHistoryframe =  GetQueueHistoryFrame(QueueHistoryFrame.QueueFrameType.Inbound,updateStage,true);
-            QueueHistoryFrame queueHistoryItem = GetQueueHistoryFrame(QueueHistoryFrame.QueueFrameType.Outbound,NetworkUpdateManager.NetworkUpdateStage.LateUpdate,false);
-            queueHistoryItem.loopbackHistoryFrame = loopbackHistoryframe;
-=======
         /// SetLoopBackWriter
         /// ***Temporary fix for host mode loopback RPC writer work-around
         /// Sets the loop back writer
@@ -389,7 +377,6 @@
         {
             QueueHistoryFrame queueHistoryItem = GetQueueHistoryFrame(queueFrameType,updateStage,false);
             queueHistoryItem.queueWriterLoopback = loopwriter;
->>>>>>> 07385cfe
         }
 
         /// <summary>
@@ -400,29 +387,9 @@
         /// <param name="queueFrameType"></param>
         /// <param name="updateStage"></param>
         /// <returns></returns>
-<<<<<<< HEAD
         public QueueHistoryFrame GetLoopBackHistoryFrame( QueueHistoryFrame.QueueFrameType queueFrameType,NetworkUpdateManager.NetworkUpdateStage updateStage)
         {
             return GetQueueHistoryFrame(queueFrameType,updateStage,false);
-=======
-        public PooledBitWriter GetLoopBackWriter( QueueHistoryFrame.QueueFrameType queueFrameType,NetworkUpdateManager.NetworkUpdateStage updateStage)
-        {
-            QueueHistoryFrame queueHistoryItem = GetQueueHistoryFrame(queueFrameType,updateStage,false);
-            return queueHistoryItem.queueWriterLoopback;
-        }
-
-        /// <summary>
-        /// ClearLoopBackWriter
-        /// Clears the loopback writer from the QueueHistoryFrame
-        /// ***Temporary fix for host mode loopback RPC writer work-around
-        /// </summary>
-        /// <param name="queueFrameType"></param>
-        /// <param name="updateStage"></param>
-        public void ClearLoopBackWriter(QueueHistoryFrame.QueueFrameType queueFrameType,NetworkUpdateManager.NetworkUpdateStage updateStage)
-        {
-            QueueHistoryFrame queueHistoryItem = GetQueueHistoryFrame(queueFrameType,updateStage,false);
-            queueHistoryItem.queueWriterLoopback = null;
->>>>>>> 07385cfe
         }
 
         /// <summary>
@@ -519,25 +486,17 @@
                 getNextFrame = true;
             }
 
-<<<<<<< HEAD
 
             QueueHistoryFrame queueHistoryItem = GetQueueHistoryFrame(queueFrameType, updateStage, getNextFrame);
             QueueHistoryFrame loopBackHistoryFrame = queueHistoryItem.loopbackHistoryFrame;
 
 
-=======
-            QueueHistoryFrame queueHistoryItem = GetQueueHistoryFrame(queueFrameType, updateStage, getNextFrame);
->>>>>>> 07385cfe
             PooledBitWriter pbWriter = (PooledBitWriter)writer;
 
             //Sanity check
             if (pbWriter != queueHistoryItem.queueWriter && !getNextFrame)
             {
-<<<<<<< HEAD
                 UnityEngine.Debug.LogError("RpcQueueContainer " + queueFrameType.ToString() + " passed writer is not the same as the current PooledBitWriter for the " +  queueFrameType.ToString() + "]!");
-=======
-                UnityEngine.Debug.LogError("RpcQueueContainer " + queueFrameType.ToString() + " passed writer is not the same as the current PooledBitWrite for the " +  queueFrameType.ToString() + "]!");
->>>>>>> 07385cfe
             }
 
             //The total size of the frame is the last known position of the stream
