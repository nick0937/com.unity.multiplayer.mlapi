--- conflicted
+++ resolved
@@ -664,27 +664,11 @@
                 return;
             }
 
-<<<<<<< HEAD
-=======
-            // Register INetworkUpdateSystem
-            this.RegisterNetworkUpdate(NetworkUpdateStage.EarlyUpdate);
-            this.RegisterNetworkUpdate(NetworkUpdateStage.PreUpdate);
-
->>>>>>> a5f0e66e
             SetSingleton();
             if (DontDestroy)
                 DontDestroyOnLoad(gameObject);
             if (RunInBackground)
                 Application.runInBackground = true;
-<<<<<<< HEAD
-=======
-        }
-
-        private void OnDisable()
-        {
-            // Unregister INetworkUpdateSystem
-            this.UnregisterAllNetworkUpdates();
->>>>>>> a5f0e66e
         }
 
         /// <summary>
